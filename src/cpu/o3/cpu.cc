--- conflicted
+++ resolved
@@ -764,109 +764,6 @@
 }
 
 template <class Impl>
-<<<<<<< HEAD
-void
-FullO3CPU<Impl>::activateThread(unsigned int tid)
-{
-    list<unsigned>::iterator isActive = find(
-        activeThreads.begin(), activeThreads.end(), tid);
-
-    if (isActive == activeThreads.end()) {
-        DPRINTF(O3CPU, "[tid:%i]: Adding to active threads list\n",
-                tid);
-
-        activeThreads.push_back(tid);
-    }
-}
-
-
-template <class Impl>
-void
-FullO3CPU<Impl>::activateContext(int tid, int delay)
-{
-    // Needs to set each stage to running as well.
-    if (delay){
-        DPRINTF(O3CPU, "[tid:%i]: Scheduling thread context to activate "
-                "on cycle %d\n", tid, curTick + cycles(delay));
-        scheduleActivateThreadEvent(tid, delay);
-    } else {
-        activateThread(tid);
-    }
-
-    if(lastActivatedCycle < curTick) {
-        scheduleTickEvent(delay);
-
-        // Be sure to signal that there's some activity so the CPU doesn't
-        // deschedule itself.
-        activityRec.activity();
-        fetch.wakeFromQuiesce();
-
-        lastActivatedCycle = curTick;
-
-        _status = Running;
-    }
-}
-
-template <class Impl>
-void
-FullO3CPU<Impl>::suspendContext(int tid)
-{
-    DPRINTF(O3CPU,"[tid: %i]: Suspending Thread Context.\n", tid);
-    unscheduleTickEvent();
-    _status = Idle;
-/*
-    //Remove From Active List, if Active
-    list<unsigned>::iterator isActive = find(
-        activeThreads.begin(), activeThreads.end(), tid);
-
-    if (isActive != activeThreads.end()) {
-        DPRINTF(O3CPU,"[tid:%i]: Removing from active threads list\n",
-                tid);
-        activeThreads.erase(isActive);
-    }
-*/
-}
-
-template <class Impl>
-void
-FullO3CPU<Impl>::deallocateContext(int tid)
-{
-    DPRINTF(O3CPU,"[tid:%i]: Deallocating Thread Context", tid);
-
-    //Remove From Active List, if Active
-    list<unsigned>::iterator thread_it =
-        find(activeThreads.begin(), activeThreads.end(), tid);
-
-    if (thread_it != activeThreads.end()) {
-        DPRINTF(O3CPU,"[tid:%i]: Removing from active threads list\n",
-                tid);
-        activeThreads.erase(thread_it);
-
-        removeThread(tid);
-    }
-}
-
-template <class Impl>
-void
-FullO3CPU<Impl>::haltContext(int tid)
-{
-    DPRINTF(O3CPU,"[tid:%i]: Halting Thread Context", tid);
-/*
-    //Remove From Active List, if Active
-    list<unsigned>::iterator isActive = find(
-        activeThreads.begin(), activeThreads.end(), tid);
-
-    if (isActive != activeThreads.end()) {
-        DPRINTF(O3CPU,"[tid:%i]: Removing from active threads list\n",
-                tid);
-        activeThreads.erase(isActive);
-
-        removeThread(tid);
-    }
-*/
-}
-
-template <class Impl>
 void
 FullO3CPU<Impl>::serialize(std::ostream &os)
 {
@@ -908,8 +805,6 @@
 }
 
 template <class Impl>
-=======
->>>>>>> e5aff1a7
 bool
 FullO3CPU<Impl>::drain(Event *drain_event)
 {
