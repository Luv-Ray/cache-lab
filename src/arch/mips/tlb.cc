/*
 * Copyright (c) 2001-2005 The Regents of The University of Michigan
 * Copyright (c) 2007 MIPS Technologies, Inc.
 * All rights reserved.
 *
 * Redistribution and use in source and binary forms, with or without
 * modification, are permitted provided that the following conditions are
 * met: redistributions of source code must retain the above copyright
 * notice, this list of conditions and the following disclaimer;
 * redistributions in binary form must reproduce the above copyright
 * notice, this list of conditions and the following disclaimer in the
 * documentation and/or other materials provided with the distribution;
 * neither the name of the copyright holders nor the names of its
 * contributors may be used to endorse or promote products derived from
 * this software without specific prior written permission.
 *
 * THIS SOFTWARE IS PROVIDED BY THE COPYRIGHT HOLDERS AND CONTRIBUTORS
 * "AS IS" AND ANY EXPRESS OR IMPLIED WARRANTIES, INCLUDING, BUT NOT
 * LIMITED TO, THE IMPLIED WARRANTIES OF MERCHANTABILITY AND FITNESS FOR
 * A PARTICULAR PURPOSE ARE DISCLAIMED. IN NO EVENT SHALL THE COPYRIGHT
 * OWNER OR CONTRIBUTORS BE LIABLE FOR ANY DIRECT, INDIRECT, INCIDENTAL,
 * SPECIAL, EXEMPLARY, OR CONSEQUENTIAL DAMAGES (INCLUDING, BUT NOT
 * LIMITED TO, PROCUREMENT OF SUBSTITUTE GOODS OR SERVICES; LOSS OF USE,
 * DATA, OR PROFITS; OR BUSINESS INTERRUPTION) HOWEVER CAUSED AND ON ANY
 * THEORY OF LIABILITY, WHETHER IN CONTRACT, STRICT LIABILITY, OR TORT
 * (INCLUDING NEGLIGENCE OR OTHERWISE) ARISING IN ANY WAY OUT OF THE USE
 * OF THIS SOFTWARE, EVEN IF ADVISED OF THE POSSIBILITY OF SUCH DAMAGE.
 *
 * Authors: Nathan Binkert
 *          Steve Reinhardt
 *          Jaidev Patwardhan
 *          Zhengxing Li
 *          Deyuan Guo
 */

#include <string>
#include <vector>

#include "arch/mips/faults.hh"
#include "arch/mips/pagetable.hh"
#include "arch/mips/pra_constants.hh"
#include "arch/mips/tlb.hh"
#include "arch/mips/utility.hh"
#include "base/inifile.hh"
#include "base/str.hh"
#include "base/trace.hh"
#include "cpu/thread_context.hh"
#include "debug/MipsPRA.hh"
#include "debug/TLB.hh"
#include "mem/page_table.hh"
#include "params/MipsTLB.hh"
#include "sim/process.hh"

using namespace std;
using namespace MipsISA;

///////////////////////////////////////////////////////////////////////
//
//  MIPS TLB
//

static inline mode_type
getOperatingMode(MiscReg Stat)
{
    if ((Stat & 0x10000006) != 0 || (Stat & 0x18) ==0) {
        return mode_kernel;
    } else if ((Stat & 0x18) == 0x8) {
        return mode_supervisor;
    } else if ((Stat & 0x18) == 0x10) {
        return mode_user;
    } else {
        return mode_number;
    }
}


TLB::TLB(const Params *p)
    : BaseTLB(p), size(p->size), nlu(0)
{
    table = new PTE[size];
    memset(table, 0, sizeof(PTE[size]));
    smallPages = 0;
}

TLB::~TLB()
{
    if (table)
        delete [] table;
}

// look up an entry in the TLB
MipsISA::PTE *
TLB::lookup(Addr vpn, uint8_t asn) const
{
    // assume not found...
    PTE *retval = NULL;
    PageTable::const_iterator i = lookupTable.find(vpn);
    if (i != lookupTable.end()) {
        while (i->first == vpn) {
            int index = i->second;
            PTE *pte = &table[index];

            /* 1KB TLB Lookup code - from MIPS ARM Volume III - Rev. 2.50 */
            Addr Mask = pte->Mask;
            Addr InvMask = ~Mask;
            Addr VPN  = pte->VPN;
            if (((vpn & InvMask) == (VPN & InvMask)) &&
                    (pte->G  || (asn == pte->asid))) {
                // We have a VPN + ASID Match
                retval = pte;
                break;
            }
            ++i;
        }
    }

    DPRINTF(TLB, "lookup %#x, asn %#x -> %s ppn %#x\n", vpn, (int)asn,
            retval ? "hit" : "miss", retval ? retval->PFN1 : 0);
    return retval;
}

MipsISA::PTE*
TLB::getEntry(unsigned Index) const
{
    // Make sure that Index is valid
    assert(Index<size);
    return &table[Index];
}

int
TLB::probeEntry(Addr vpn, uint8_t asn) const
{
    // assume not found...
    int Ind = -1;
    PageTable::const_iterator i = lookupTable.find(vpn);
    if (i != lookupTable.end()) {
        while (i->first == vpn) {
            int index = i->second;
            PTE *pte = &table[index];

            /* 1KB TLB Lookup code - from MIPS ARM Volume III - Rev. 2.50 */
            Addr Mask = pte->Mask;
            Addr InvMask = ~Mask;
            Addr VPN = pte->VPN;
            if (((vpn & InvMask) == (VPN & InvMask)) &&
                    (pte->G  || (asn == pte->asid))) {
                // We have a VPN + ASID Match
                Ind = index;
                break;
            }
            ++i;
        }
    }
    DPRINTF(MipsPRA,"VPN: %x, asid: %d, Result of TLBP: %d\n",vpn,asn,Ind);
    return Ind;
}

inline Fault
TLB::checkCacheability(RequestPtr &req)
{
    Addr VAddrUncacheable = 0xA0000000;
    // In MIPS, cacheability is controlled by certain bits of the virtual
    // address or by the TLB entry
    if ((req->getVaddr() & VAddrUncacheable) == VAddrUncacheable) {
        // mark request as uncacheable
        req->setFlags(Request::UNCACHEABLE);
    }
    return NoFault;
}

void
TLB::insertAt(PTE &pte, unsigned Index, int _smallPages)
{
    smallPages = _smallPages;
    if (Index > size) {
        warn("Attempted to write at index (%d) beyond TLB size (%d)",
                Index, size);
    } else {
        // Update TLB
        DPRINTF(TLB, "TLB[%d]: %x %x %x %x\n",
                Index, pte.Mask << 11,
                ((pte.VPN << 11) | pte.asid),
                ((pte.PFN0 << 6) | (pte.C0 << 3) |
                 (pte.D0 << 2) | (pte.V0 <<1) | pte.G),
                ((pte.PFN1 <<6) | (pte.C1 << 3) |
                 (pte.D1 << 2) | (pte.V1 <<1) | pte.G));
        if (table[Index].V0 == true || table[Index].V1 == true) {
            // Previous entry is valid
            PageTable::iterator i = lookupTable.find(table[Index].VPN);
            lookupTable.erase(i);
        }
        table[Index]=pte;
        // Update fast lookup table
        lookupTable.insert(make_pair(table[Index].VPN, Index));
    }
}

// insert a new TLB entry
void
TLB::insert(Addr addr, PTE &pte)
{
    fatal("TLB Insert not yet implemented\n");
}

void
TLB::flushAll()
{
    DPRINTF(TLB, "flushAll\n");
    memset(table, 0, sizeof(PTE[size]));
    lookupTable.clear();
    nlu = 0;
}

void
TLB::serialize(ostream &os)
{
    SERIALIZE_SCALAR(size);
    SERIALIZE_SCALAR(nlu);

    for (int i = 0; i < size; i++) {
        nameOut(os, csprintf("%s.PTE%d", name(), i));
        table[i].serialize(os);
    }
}

void
TLB::unserialize(Checkpoint *cp, const string &section)
{
    UNSERIALIZE_SCALAR(size);
    UNSERIALIZE_SCALAR(nlu);

    for (int i = 0; i < size; i++) {
        table[i].unserialize(cp, csprintf("%s.PTE%d", section, i));
        if (table[i].V0 || table[i].V1) {
            lookupTable.insert(make_pair(table[i].VPN, i));
        }
    }
}

void
TLB::regStats()
{
    read_hits
        .name(name() + ".read_hits")
        .desc("DTB read hits")
        ;

    read_misses
        .name(name() + ".read_misses")
        .desc("DTB read misses")
        ;


    read_accesses
        .name(name() + ".read_accesses")
        .desc("DTB read accesses")
        ;

    write_hits
        .name(name() + ".write_hits")
        .desc("DTB write hits")
        ;

    write_misses
        .name(name() + ".write_misses")
        .desc("DTB write misses")
        ;


    write_accesses
        .name(name() + ".write_accesses")
        .desc("DTB write accesses")
        ;

    hits
        .name(name() + ".hits")
        .desc("DTB hits")
        ;

    misses
        .name(name() + ".misses")
        .desc("DTB misses")
        ;

    accesses
        .name(name() + ".accesses")
        .desc("DTB accesses")
        ;

    hits = read_hits + write_hits;
    misses = read_misses + write_misses;
    accesses = read_accesses + write_accesses;
}

Fault
TLB::translateInst(RequestPtr req, ThreadContext *tc)
{
    if (!FullSystem) {
        Process * p = tc->getProcessPtr();

        Fault fault = p->pTable->translate(req);
        if (fault != NoFault)
            return fault;

        return NoFault;
    } else {
<<<<<<< HEAD
        panic("translateInst not implemented in MIPS.\n");
=======
      /* 
       * This is an optimization - smallPages is updated every time a TLB
       * operation is performed. That way, we don't need to look at
       * Config3 _ SP and PageGrain _ ESP every time we do a TLB lookup
       */
      Addr VPN;
      if (smallPages == 1) {
        VPN = (vaddr >> 11);
      } else {
        VPN = ((vaddr >> 11) & 0xFFFFFFFC);
      }
      uint8_t Asid = req->getAsid();
      if (misaligned) {
          // Unaligned address!
          return new AddressErrorFault(vaddr, false);
      }
      PTE *pte = lookup(VPN,Asid);
      if (pte != NULL) {
          // Ok, found something
          /* Check for valid bits */
          int EvenOdd;
          bool Valid;
          if ((((vaddr) >> pte->AddrShiftAmount) & 1) == 0) {
              // Check even bits
              Valid = pte->V0;
              EvenOdd = 0;
          } else {
              // Check odd bits
              Valid = pte->V1;
              EvenOdd = 1;
          }

          if (Valid == false) {
              return new TlbInvalidFault(Asid, vaddr, VPN, false);
          } else {
              // Ok, this is really a match, set paddr
              Addr PAddr;
              if (EvenOdd == 0) {
                PAddr = pte->PFN0;
              } else {
                PAddr = pte->PFN1;
              }
              PAddr >>= (pte->AddrShiftAmount - 12);
              PAddr <<= pte->AddrShiftAmount;
              PAddr |= (vaddr & pte->OffsetMask);
              req->setPaddr(PAddr);
            }
        } else {
            // Didn't find any match, return a TLB Refill Exception
            return new TlbRefillFault(Asid, vaddr, VPN, false);
        }
>>>>>>> a7394ad6
    }
}

Fault
TLB::translateData(RequestPtr req, ThreadContext *tc, bool write)
{
    if (!FullSystem) {
        //@TODO: This should actually use TLB instead of going directly
        //       to the page table in syscall mode.
        /**
         * Check for alignment faults
         */
        if (req->getVaddr() & (req->getSize() - 1)) {
            DPRINTF(TLB, "Alignment Fault on %#x, size = %d", req->getVaddr(),
                    req->getSize());
            return new AddressErrorFault(req->getVaddr(), write);
        }


        Process * p = tc->getProcessPtr();

        Fault fault = p->pTable->translate(req);
        if (fault != NoFault)
            return fault;

        return NoFault;
    } else {
<<<<<<< HEAD
        panic("translateData not implemented in MIPS.\n");
=======
        /* 
         * This is an optimization - smallPages is updated every time a TLB
         * operation is performed. That way, we don't need to look at
         * Config3 _ SP and PageGrain _ ESP every time we do a TLB lookup
         */
        Addr VPN = (vaddr >> 11) & 0xFFFFFFFC;
        if (smallPages == 1) {
            VPN = vaddr >> 11;
        }
        uint8_t Asid = req->getAsid();
        PTE *pte = lookup(VPN, Asid);
        if (misaligned) {
            return new AddressErrorFault(vaddr, true);
        }
        if (pte != NULL) {
            // Ok, found something
            /* Check for valid bits */
            int EvenOdd;
            bool Valid;
            bool Dirty;
            if ((((vaddr >> pte->AddrShiftAmount) & 1)) == 0) {
                // Check even bits
                Valid = pte->V0;
                Dirty = pte->D0;
                EvenOdd = 0;
            } else {
                // Check odd bits
                Valid = pte->V1;
                Dirty = pte->D1;
                EvenOdd = 1;
            }

            if (Valid == false) {
                return new TlbInvalidFault(Asid, vaddr, VPN, write);
            } else {
                // Ok, this is really a match, set paddr
                if (!Dirty && write) {
                    return new TlbModifiedFault(Asid, vaddr, VPN);
                }
                Addr PAddr;
                if (EvenOdd == 0) {
                    PAddr = pte->PFN0;
                } else {
                    PAddr = pte->PFN1;
                }
                PAddr >>= (pte->AddrShiftAmount - 12);
                PAddr <<= pte->AddrShiftAmount;
                PAddr |= (vaddr & pte->OffsetMask);
                req->setPaddr(PAddr);
            }
        } else {
            // Didn't find any match, return a TLB Refill Exception
            return new TlbRefillFault(Asid, vaddr, VPN, write);
        }
>>>>>>> a7394ad6
    }
}

Fault
TLB::translateAtomic(RequestPtr req, ThreadContext *tc, Mode mode)
{
    if (mode == Execute)
        return translateInst(req, tc);
    else
        return translateData(req, tc, mode == Write);
}

void
TLB::translateTiming(RequestPtr req, ThreadContext *tc,
        Translation *translation, Mode mode)
{
    assert(translation);
    translation->finish(translateAtomic(req, tc, mode), req, tc, mode);
}


MipsISA::PTE &
TLB::index(bool advance)
{
    PTE *pte = &table[nlu];

    if (advance)
        nextnlu();

    return *pte;
}

MipsISA::TLB *
MipsTLBParams::create()
{
    return new TLB(this);
}<|MERGE_RESOLUTION|>--- conflicted
+++ resolved
@@ -304,61 +304,7 @@
 
         return NoFault;
     } else {
-<<<<<<< HEAD
         panic("translateInst not implemented in MIPS.\n");
-=======
-      /* 
-       * This is an optimization - smallPages is updated every time a TLB
-       * operation is performed. That way, we don't need to look at
-       * Config3 _ SP and PageGrain _ ESP every time we do a TLB lookup
-       */
-      Addr VPN;
-      if (smallPages == 1) {
-        VPN = (vaddr >> 11);
-      } else {
-        VPN = ((vaddr >> 11) & 0xFFFFFFFC);
-      }
-      uint8_t Asid = req->getAsid();
-      if (misaligned) {
-          // Unaligned address!
-          return new AddressErrorFault(vaddr, false);
-      }
-      PTE *pte = lookup(VPN,Asid);
-      if (pte != NULL) {
-          // Ok, found something
-          /* Check for valid bits */
-          int EvenOdd;
-          bool Valid;
-          if ((((vaddr) >> pte->AddrShiftAmount) & 1) == 0) {
-              // Check even bits
-              Valid = pte->V0;
-              EvenOdd = 0;
-          } else {
-              // Check odd bits
-              Valid = pte->V1;
-              EvenOdd = 1;
-          }
-
-          if (Valid == false) {
-              return new TlbInvalidFault(Asid, vaddr, VPN, false);
-          } else {
-              // Ok, this is really a match, set paddr
-              Addr PAddr;
-              if (EvenOdd == 0) {
-                PAddr = pte->PFN0;
-              } else {
-                PAddr = pte->PFN1;
-              }
-              PAddr >>= (pte->AddrShiftAmount - 12);
-              PAddr <<= pte->AddrShiftAmount;
-              PAddr |= (vaddr & pte->OffsetMask);
-              req->setPaddr(PAddr);
-            }
-        } else {
-            // Didn't find any match, return a TLB Refill Exception
-            return new TlbRefillFault(Asid, vaddr, VPN, false);
-        }
->>>>>>> a7394ad6
     }
 }
 
@@ -366,18 +312,6 @@
 TLB::translateData(RequestPtr req, ThreadContext *tc, bool write)
 {
     if (!FullSystem) {
-        //@TODO: This should actually use TLB instead of going directly
-        //       to the page table in syscall mode.
-        /**
-         * Check for alignment faults
-         */
-        if (req->getVaddr() & (req->getSize() - 1)) {
-            DPRINTF(TLB, "Alignment Fault on %#x, size = %d", req->getVaddr(),
-                    req->getSize());
-            return new AddressErrorFault(req->getVaddr(), write);
-        }
-
-
         Process * p = tc->getProcessPtr();
 
         Fault fault = p->pTable->translate(req);
@@ -386,64 +320,7 @@
 
         return NoFault;
     } else {
-<<<<<<< HEAD
         panic("translateData not implemented in MIPS.\n");
-=======
-        /* 
-         * This is an optimization - smallPages is updated every time a TLB
-         * operation is performed. That way, we don't need to look at
-         * Config3 _ SP and PageGrain _ ESP every time we do a TLB lookup
-         */
-        Addr VPN = (vaddr >> 11) & 0xFFFFFFFC;
-        if (smallPages == 1) {
-            VPN = vaddr >> 11;
-        }
-        uint8_t Asid = req->getAsid();
-        PTE *pte = lookup(VPN, Asid);
-        if (misaligned) {
-            return new AddressErrorFault(vaddr, true);
-        }
-        if (pte != NULL) {
-            // Ok, found something
-            /* Check for valid bits */
-            int EvenOdd;
-            bool Valid;
-            bool Dirty;
-            if ((((vaddr >> pte->AddrShiftAmount) & 1)) == 0) {
-                // Check even bits
-                Valid = pte->V0;
-                Dirty = pte->D0;
-                EvenOdd = 0;
-            } else {
-                // Check odd bits
-                Valid = pte->V1;
-                Dirty = pte->D1;
-                EvenOdd = 1;
-            }
-
-            if (Valid == false) {
-                return new TlbInvalidFault(Asid, vaddr, VPN, write);
-            } else {
-                // Ok, this is really a match, set paddr
-                if (!Dirty && write) {
-                    return new TlbModifiedFault(Asid, vaddr, VPN);
-                }
-                Addr PAddr;
-                if (EvenOdd == 0) {
-                    PAddr = pte->PFN0;
-                } else {
-                    PAddr = pte->PFN1;
-                }
-                PAddr >>= (pte->AddrShiftAmount - 12);
-                PAddr <<= pte->AddrShiftAmount;
-                PAddr |= (vaddr & pte->OffsetMask);
-                req->setPaddr(PAddr);
-            }
-        } else {
-            // Didn't find any match, return a TLB Refill Exception
-            return new TlbRefillFault(Asid, vaddr, VPN, write);
-        }
->>>>>>> a7394ad6
     }
 }
 
