// Copyright (c) 2006-2007 The Regents of The University of Michigan
// All rights reserved.
//
// Redistribution and use in source and binary forms, with or without
// modification, are permitted provided that the following conditions are
// met: redistributions of source code must retain the above copyright
// notice, this list of conditions and the following disclaimer;
// redistributions in binary form must reproduce the above copyright
// notice, this list of conditions and the following disclaimer in the
// documentation and/or other materials provided with the distribution;
// neither the name of the copyright holders nor the names of its
// contributors may be used to endorse or promote products derived from
// this software without specific prior written permission.
//
// THIS SOFTWARE IS PROVIDED BY THE COPYRIGHT HOLDERS AND CONTRIBUTORS
// "AS IS" AND ANY EXPRESS OR IMPLIED WARRANTIES, INCLUDING, BUT NOT
// LIMITED TO, THE IMPLIED WARRANTIES OF MERCHANTABILITY AND FITNESS FOR
// A PARTICULAR PURPOSE ARE DISCLAIMED. IN NO EVENT SHALL THE COPYRIGHT
// OWNER OR CONTRIBUTORS BE LIABLE FOR ANY DIRECT, INDIRECT, INCIDENTAL,
// SPECIAL, EXEMPLARY, OR CONSEQUENTIAL DAMAGES (INCLUDING, BUT NOT
// LIMITED TO, PROCUREMENT OF SUBSTITUTE GOODS OR SERVICES; LOSS OF USE,
// DATA, OR PROFITS; OR BUSINESS INTERRUPTION) HOWEVER CAUSED AND ON ANY
// THEORY OF LIABILITY, WHETHER IN CONTRACT, STRICT LIABILITY, OR TORT
// (INCLUDING NEGLIGENCE OR OTHERWISE) ARISING IN ANY WAY OUT OF THE USE
// OF THIS SOFTWARE, EVEN IF ADVISED OF THE POSSIBILITY OF SUCH DAMAGE.
//
// Authors: Ali Saidi
//          Gabe Black
//          Steve Reinhardt

////////////////////////////////////////////////////////////////////
//
// The actual decoder specification
//

decode OP default Unknown::unknown()
{
    0x0: decode OP2
    {
        //Throw an illegal instruction acception
        0x0: Trap::illtrap({{fault = new IllegalInstruction;}});
        format BranchN
        {
            //bpcc
            0x1: decode COND2
            {
                //Branch Always
                0x8: decode A
                {
                    0x0: bpa(19, {{
                        NNPC = xc->readPC() + disp;
                    }});
                    0x1: bpa(19, {{
                        NPC = xc->readPC() + disp;
                        NNPC = NPC + 4;
                    }}, ',a');
                }
                //Branch Never
                0x0: decode A
                {
                    0x0: bpn(19, {{
                        NNPC = NNPC;//Don't do anything
                    }});
                    0x1: bpn(19, {{
                        NPC = xc->readNextPC() + 4;
                        NNPC = NPC + 4;
                    }}, ',a');
                }
                default: decode BPCC
                {
                    0x0: bpcci(19, {{
                        if(passesCondition(Ccr<3:0>, COND2))
                            NNPC = xc->readPC() + disp;
                        else
                            handle_annul
                    }});
                    0x2: bpccx(19, {{
                        if(passesCondition(Ccr<7:4>, COND2))
                        {
                            //warn("Took branch!\n");
                            NNPC = xc->readPC() + disp;
                        }
                        else
                        {
                            //warn("Didn't take branch!\n");
                            handle_annul
                        }
                    }});
                }
            }
            //bicc
            0x2: decode COND2
            {
                //Branch Always
                0x8: decode A
                {
                    0x0: ba(22, {{
                        NNPC = xc->readPC() + disp;
                    }});
                    0x1: ba(22, {{
                        NPC = xc->readPC() + disp;
                        NNPC = NPC + 4;
                    }}, ',a');
                }
                //Branch Never
                0x0: decode A
                {
                    0x0: bn(22, {{
                        NNPC = NNPC;//Don't do anything
                    }});
                    0x1: bn(22, {{
                        NPC = xc->readNextPC() + 4;
                        NNPC = NPC + 4;
                    }}, ',a');
                }
                default: bicc(22, {{
                    if(passesCondition(Ccr<3:0>, COND2))
                        NNPC = xc->readPC() + disp;
                    else
                        handle_annul
                }});
            }
        }
        0x3: decode RCOND2
        {
            format BranchSplit
            {
                0x1: bpreq({{
                    if(Rs1.sdw == 0)
                        NNPC = xc->readPC() + disp;
                    else
                        handle_annul
                }});
                0x2: bprle({{
                    if(Rs1.sdw <= 0)
                        NNPC = xc->readPC() + disp;
                    else
                        handle_annul
                }});
                0x3: bprl({{
                    if(Rs1.sdw < 0)
                        NNPC = xc->readPC() + disp;
                    else
                        handle_annul
                }});
                0x5: bprne({{
                    if(Rs1.sdw != 0)
                        NNPC = xc->readPC() + disp;
                    else
                        handle_annul
                }});
                0x6: bprg({{
                    if(Rs1.sdw > 0)
                        NNPC = xc->readPC() + disp;
                    else
                        handle_annul
                }});
                0x7: bprge({{
                    if(Rs1.sdw >= 0)
                        NNPC = xc->readPC() + disp;
                    else
                        handle_annul
                }});
            }
        }
        //SETHI (or NOP if rd == 0 and imm == 0)
        0x4: SetHi::sethi({{Rd.udw = imm;}});
        0x5: Trap::fbpfcc({{fault = new FpDisabled;}});
        0x6: Trap::fbfcc({{fault = new FpDisabled;}});
    }
    0x1: BranchN::call(30, {{
            if (Pstate<3:>)
                R15 = (xc->readPC())<31:0>;
            else
                R15 = xc->readPC();
            NNPC = R15 + disp;
    }});
    0x2: decode OP3 {
        format IntOp {
            0x00: add({{Rd = Rs1.sdw + Rs2_or_imm13;}});
            0x01: and({{Rd = Rs1.sdw & Rs2_or_imm13;}});
            0x02: or({{Rd = Rs1.sdw | Rs2_or_imm13;}});
            0x03: xor({{Rd = Rs1.sdw ^ Rs2_or_imm13;}});
            0x04: sub({{Rd = Rs1.sdw - Rs2_or_imm13;}});
            0x05: andn({{Rd = Rs1.sdw & ~Rs2_or_imm13;}});
            0x06: orn({{Rd = Rs1.sdw | ~Rs2_or_imm13;}});
            0x07: xnor({{Rd = ~(Rs1.sdw ^ Rs2_or_imm13);}});
            0x08: addc({{Rd = Rs1.sdw + Rs2_or_imm13 + Ccr<0:0>;}});
            0x09: mulx({{Rd = Rs1.sdw * Rs2_or_imm13;}});
            0x0A: umul({{
                Rd = Rs1.udw<31:0> * Rs2_or_imm13<31:0>;
                Y = Rd<63:32>;
            }});
            0x0B: smul({{
                Rd.sdw = sext<32>(Rs1.sdw<31:0>) * sext<32>(Rs2_or_imm13<31:0>);
                Y = Rd.sdw<63:32>;
            }});
            0x0C: subc({{Rd.sdw = Rs1.sdw + (~Rs2_or_imm13) + 1 - Ccr<0:0>}});
            0x0D: udivx({{
                if(Rs2_or_imm13 == 0) fault = new DivisionByZero;
                else Rd.udw = Rs1.udw / Rs2_or_imm13;
            }});
            0x0E: udiv({{
                if(Rs2_or_imm13 == 0) fault = new DivisionByZero;
                else
                {
                    Rd.udw = ((Y << 32) | Rs1.udw<31:0>) / Rs2_or_imm13;
                    if(Rd.udw >> 32 != 0)
                        Rd.udw = 0xFFFFFFFF;
                }
            }});
            0x0F: sdiv({{
                if(Rs2_or_imm13.sdw == 0)
                    fault = new DivisionByZero;
                else
                {
                    Rd.udw = ((int64_t)((Y << 32) | Rs1.sdw<31:0>)) / Rs2_or_imm13.sdw;
                    if((int64_t)Rd.udw >= std::numeric_limits<int32_t>::max())
                        Rd.udw = 0x7FFFFFFF;
                    else if((int64_t)Rd.udw <= std::numeric_limits<int32_t>::min())
                        Rd.udw = ULL(0xFFFFFFFF80000000);
                }
            }});
        }
        format IntOpCc {
            0x10: addcc({{
                int64_t resTemp, val2 = Rs2_or_imm13;
                Rd = resTemp = Rs1 + val2;}},
                {{(Rs1<31:0> + val2<31:0>)<32:>}},
                {{Rs1<31:> == val2<31:> && val2<31:> != resTemp<31:>}},
                {{(Rs1<63:1> + val2<63:1> + (Rs1 & val2)<0:>)<63:>}},
                {{Rs1<63:> == val2<63:> && val2<63:> != resTemp<63:>}}
            );
            0x11: IntOpCcRes::andcc({{Rd = Rs1 & Rs2_or_imm13;}});
            0x12: IntOpCcRes::orcc({{Rd = Rs1 | Rs2_or_imm13;}});
            0x13: IntOpCcRes::xorcc({{Rd = Rs1 ^ Rs2_or_imm13;}});
            0x14: subcc({{
                int64_t val2 = Rs2_or_imm13;
                Rd = Rs1 - val2;}},
                {{(~(Rs1<31:0> + (~val2)<31:0> + 1))<32:>}},
                {{(Rs1<31:> != val2<31:>) && (Rs1<31:> != Rd<31:>)}},
                {{(~(Rs1<63:1> + (~val2)<63:1> +
                    (Rs1 | ~val2)<0:>))<63:>}},
                {{Rs1<63:> != val2<63:> && Rs1<63:> != Rd<63:>}}
            );
            0x15: IntOpCcRes::andncc({{Rd = Rs1 & ~Rs2_or_imm13;}});
            0x16: IntOpCcRes::orncc({{Rd = Rs1 | ~Rs2_or_imm13;}});
            0x17: IntOpCcRes::xnorcc({{Rd = ~(Rs1 ^ Rs2_or_imm13);}});
            0x18: addccc({{
                int64_t resTemp, val2 = Rs2_or_imm13;
                int64_t carryin = Ccr<0:0>;
                Rd = resTemp = Rs1 + val2 + carryin;}},
                {{(Rs1<31:0> + val2<31:0> + carryin)<32:>}},
                {{Rs1<31:> == val2<31:> && val2<31:> != resTemp<31:>}},
                {{((Rs1 & val2) | (~resTemp & (Rs1 | val2)))<63:>}},
                {{Rs1<63:> == val2<63:> && val2<63:> != resTemp<63:>}}
            );
            0x1A: IntOpCcRes::umulcc({{
                uint64_t resTemp;
                Rd = resTemp = Rs1.udw<31:0> * Rs2_or_imm13.udw<31:0>;
                Y = resTemp<63:32>;}});
            0x1B: IntOpCcRes::smulcc({{
                int64_t resTemp;
<<<<<<< HEAD
                Rd = resTemp = Rs1.sdw<31:0> * Rs2_or_imm13.sdw<31:0>;
                Y = resTemp<63:32>;}});
=======
                Rd = resTemp = sext<32>(Rs1.sdw<31:0>) * sext<32>(Rs2_or_imm13<31:0>);
                Y = resTemp<63:32>;}},
                {{0}},{{0}},{{0}},{{0}});
>>>>>>> 5c7bf74c
            0x1C: subccc({{
                int64_t resTemp, val2 = Rs2_or_imm13;
                int64_t carryin = Ccr<0:0>;
                Rd = resTemp = Rs1 + ~val2 + 1 - carryin;}},
                {{((~Rs1 & val2) | (resTemp & (~Rs1 | val2)))<31:>}},
                {{Rs1<31:> != val2<31:> && Rs1<31:> != resTemp<31:>}},
                {{((~Rs1 & val2) | (resTemp & (~Rs1 | val2)))<63:>}},
                {{Rs1<63:> != val2<63:> && Rs1<63:> != resTemp<63:>}}
            );
            0x1D: IntOpCcRes::udivxcc({{
                if(Rs2_or_imm13.udw == 0) fault = new DivisionByZero;
                else Rd = Rs1.udw / Rs2_or_imm13.udw;}});
            0x1E: udivcc({{
                uint32_t resTemp, val2 = Rs2_or_imm13.udw;
                int32_t overflow = 0;
                if(val2 == 0) fault = new DivisionByZero;
                else
                {
                    resTemp = (uint64_t)((Y << 32) | Rs1.udw<31:0>) / val2;
                    overflow = (resTemp<63:32> != 0);
                    if(overflow) Rd = resTemp = 0xFFFFFFFF;
                    else Rd = resTemp;
                } }},
                {{0}},
                {{overflow}},
                {{0}},
                {{0}}
            );
            0x1F: sdivcc({{
                int64_t val2 = Rs2_or_imm13.sdw<31:0>;
                bool overflow = false, underflow = false;
                if(val2 == 0) fault = new DivisionByZero;
                else
                {
                    Rd = (int64_t)((Y << 32) | Rs1.sdw<31:0>) / val2;
                    overflow = ((int64_t)Rd >= std::numeric_limits<int32_t>::max());
                    underflow = ((int64_t)Rd <= std::numeric_limits<int32_t>::min());
                    if(overflow) Rd = 0x7FFFFFFF;
                    else if(underflow) Rd = ULL(0xFFFFFFFF80000000);
                } }},
                {{0}},
                {{overflow || underflow}},
                {{0}},
                {{0}}
            );
            0x20: taddcc({{
                int64_t resTemp, val2 = Rs2_or_imm13;
                Rd = resTemp = Rs1 + val2;
                int32_t overflow = Rs1<1:0> || val2<1:0> || (Rs1<31:> == val2<31:> && val2<31:> != resTemp<31:>);}},
                {{((Rs1<31:0> + val2<31:0>)<32:0>)}},
                {{overflow}},
                {{((Rs1 >> 1) + (val2 >> 1) + (Rs1 & val2 & 0x1))<63:>}},
                {{Rs1<63:> == val2<63:> && val2<63:> != resTemp<63:>}}
            );
            0x21: tsubcc({{
                int64_t resTemp, val2 = Rs2_or_imm13;
                Rd = resTemp = Rs1 + val2;
                int32_t overflow = Rs1<1:0> || val2<1:0> || (Rs1<31:> == val2<31:> && val2<31:> != resTemp<31:>);}},
                {{(Rs1<31:0> + val2<31:0>)<32:0>}},
                {{overflow}},
                {{((Rs1 >> 1) + (val2 >> 1) + (Rs1 & val2 & 0x1))<63:>}},
                {{Rs1<63:> == val2<63:> && val2<63:> != resTemp<63:>}}
            );
            0x22: taddcctv({{
                int64_t val2 = Rs2_or_imm13;
                Rd = Rs1 + val2;
                int32_t overflow = Rs1<1:0> || val2<1:0> ||
                        (Rs1<31:> == val2<31:> && val2<31:> != Rd<31:>);
                if(overflow) fault = new TagOverflow;}},
                {{((Rs1<31:0> + val2<31:0>)<32:0>)}},
                {{overflow}},
                {{((Rs1 >> 1) + (val2 >> 1) + (Rs1 & val2 & 0x1))<63:>}},
                {{Rs1<63:> == val2<63:> && val2<63:> != Rd<63:>}}
            );
            0x23: tsubcctv({{
                int64_t resTemp, val2 = Rs2_or_imm13;
                Rd = resTemp = Rs1 + val2;
                int32_t overflow = Rs1<1:0> || val2<1:0> || (Rs1<31:> == val2<31:> && val2<31:> != resTemp<31:>);
                if(overflow) fault = new TagOverflow;}},
                {{((Rs1<31:0> + val2<31:0>)<32:0>)}},
                {{overflow}},
                {{((Rs1 >> 1) + (val2 >> 1) + (Rs1 & val2 & 0x1))<63:>}},
                {{Rs1<63:> == val2<63:> && val2<63:> != resTemp<63:>}}
            );
            0x24: mulscc({{
                int64_t resTemp, multiplicand = Rs2_or_imm13;
                int32_t multiplier = Rs1<31:0>;
                int32_t savedLSB = Rs1<0:>;
                multiplier = multiplier<31:1> |
                    ((Ccr<3:3> ^ Ccr<1:1>) << 32);
                if(!Y<0:>)
                    multiplicand = 0;
                Rd = resTemp = multiplicand + multiplier;
                Y = Y<31:1> | (savedLSB << 31);}},
                {{((multiplicand<31:0> + multiplier<31:0>)<32:0>)}},
                {{multiplicand<31:> == multiplier<31:> && multiplier<31:> != resTemp<31:>}},
                {{((multiplicand >> 1) + (multiplier >> 1) + (multiplicand & multiplier & 0x1))<63:>}},
                {{multiplicand<63:> == multiplier<63:> && multiplier<63:> != resTemp<63:>}}
            );
        }
        format IntOp
        {
            0x25: decode X {
                0x0: sll({{Rd = Rs1 << (I ? SHCNT32 : Rs2<4:0>);}});
                0x1: sllx({{Rd = Rs1 << (I ? SHCNT64 : Rs2<5:0>);}});
            }
            0x26: decode X {
                0x0: srl({{Rd = Rs1.uw >> (I ? SHCNT32 : Rs2<4:0>);}});
                0x1: srlx({{Rd = Rs1.udw >> (I ? SHCNT64 : Rs2<5:0>);}});
            }
            0x27: decode X {
                0x0: sra({{Rd = Rs1.sw >> (I ? SHCNT32 : Rs2<4:0>);}});
                0x1: srax({{Rd = Rs1.sdw >> (I ? SHCNT64 : Rs2<5:0>);}});
            }
            0x28: decode RS1 {
                0x00: NoPriv::rdy({{Rd = Y<31:0>;}});
                //1 should cause an illegal instruction exception
                0x02: NoPriv::rdccr({{Rd = Ccr;}});
                0x03: NoPriv::rdasi({{Rd = Asi;}});
                0x04: PrivCheck::rdtick({{Rd = Tick;}}, {{Tick<63:>}});
                0x05: NoPriv::rdpc({{
                    if(Pstate<3:>)
                        Rd = (xc->readPC())<31:0>;
                    else
                        Rd = xc->readPC();}});
                0x06: NoPriv::rdfprs({{
                    //Wait for all fpops to finish.
                    Rd = Fprs;
                }});
                //7-14 should cause an illegal instruction exception
                0x0F: decode I {
                    0x0: Nop::stbar({{/*stuff*/}});
                    0x1: Nop::membar({{/*stuff*/}});
                }
                0x10: Priv::rdpcr({{Rd = Pcr;}});
                0x11: PrivCheck::rdpic({{Rd = Pic;}}, {{Pcr<0:>}});
                //0x12 should cause an illegal instruction exception
                0x13: NoPriv::rdgsr({{
                    if(Fprs<2:> == 0 || Pstate<4:> == 0)
                        Rd = Gsr;
                    else
                        fault = new FpDisabled;
                }});
                //0x14-0x15 should cause an illegal instruction exception
                0x16: Priv::rdsoftint({{Rd = Softint;}});
                0x17: Priv::rdtick_cmpr({{Rd = TickCmpr;}});
                0x18: PrivCheck::rdstick({{Rd = Stick}}, {{Stick<63:>}});
                0x19: Priv::rdstick_cmpr({{Rd = StickCmpr;}});
                0x1A: Priv::rdstrand_sts_reg({{
                    if(Pstate<2:> && !Hpstate<2:>)
                        Rd = StrandStsReg<0:>;
                    else
                        Rd = StrandStsReg;
                }});
                //0x1A is supposed to be reserved, but it reads the strand
                //status register.
                //0x1B-0x1F should cause an illegal instruction exception
            }
            0x29: decode RS1 {
                0x00: HPriv::rdhprhpstate({{Rd = Hpstate;}});
                0x01: HPriv::rdhprhtstate({{
                    if(Tl == 0)
                        return new IllegalInstruction;
                    Rd = Htstate;
                }});
                //0x02 should cause an illegal instruction exception
                0x03: HPriv::rdhprhintp({{Rd = Hintp;}});
                //0x04 should cause an illegal instruction exception
                0x05: HPriv::rdhprhtba({{Rd = Htba;}});
                0x06: HPriv::rdhprhver({{Rd = Hver;}});
                //0x07-0x1E should cause an illegal instruction exception
                0x1F: HPriv::rdhprhstick_cmpr({{Rd = HstickCmpr;}});
            }
            0x2A: decode RS1 {
                0x00: Priv::rdprtpc({{
                    if(Tl == 0)
                        return new IllegalInstruction;
                    Rd = Tpc;
                }});
                0x01: Priv::rdprtnpc({{
                    if(Tl == 0)
                        return new IllegalInstruction;
                    Rd = Tnpc;
                }});
                0x02: Priv::rdprtstate({{
                    if(Tl == 0)
                        return new IllegalInstruction;
                    Rd = Tstate;
                }});
                0x03: Priv::rdprtt({{
                    if(Tl == 0)
                        return new IllegalInstruction;
                    Rd = Tt;
                }});
                0x04: Priv::rdprtick({{Rd = Tick;}});
                0x05: Priv::rdprtba({{Rd = Tba;}});
                0x06: Priv::rdprpstate({{Rd = Pstate;}});
                0x07: Priv::rdprtl({{Rd = Tl;}});
                0x08: Priv::rdprpil({{Rd = Pil;}});
                0x09: Priv::rdprcwp({{Rd = Cwp;}});
                0x0A: Priv::rdprcansave({{Rd = Cansave;}});
                0x0B: Priv::rdprcanrestore({{Rd = Canrestore;}});
                0x0C: Priv::rdprcleanwin({{Rd = Cleanwin;}});
                0x0D: Priv::rdprotherwin({{Rd = Otherwin;}});
                0x0E: Priv::rdprwstate({{Rd = Wstate;}});
                //0x0F should cause an illegal instruction exception
                0x10: Priv::rdprgl({{Rd = Gl;}});
                //0x11-0x1F should cause an illegal instruction exception
            }
            0x2B: BasicOperate::flushw({{
                if(NWindows - 2 - Cansave != 0)
                {
                    if(Otherwin)
                        fault = new SpillNOther(4*Wstate<5:3>);
                    else
                        fault = new SpillNNormal(4*Wstate<2:0>);
                }
            }});
            0x2C: decode MOVCC3
            {
                0x0: Trap::movccfcc({{fault = new FpDisabled;}});
                0x1: decode CC
                {
                    0x0: movcci({{
                        if(passesCondition(Ccr<3:0>, COND4))
                            Rd = Rs2_or_imm11;
                        else
                            Rd = Rd;
                    }});
                    0x2: movccx({{
                        if(passesCondition(Ccr<7:4>, COND4))
                            Rd = Rs2_or_imm11;
                        else
                            Rd = Rd;
                    }});
                }
            }
            0x2D: sdivx({{
                if(Rs2_or_imm13.sdw == 0) fault = new DivisionByZero;
                else Rd.sdw = Rs1.sdw / Rs2_or_imm13.sdw;
            }});
            0x2E: decode RS1 {
                0x0: IntOp::popc({{
                    int64_t count = 0;
                    uint64_t temp = Rs2_or_imm13;
                    //Count the 1s in the front 4bits until none are left
                    uint8_t oneBits[] = {0,1,1,2,1,2,2,3,1,2,2,3,2,3,3,4};
                    while(temp)
                    {
                            count += oneBits[temp & 0xF];
                            temp = temp >> 4;
                    }
                    Rd = count;
                }});
            }
            0x2F: decode RCOND3
            {
                0x1: movreq({{Rd = (Rs1.sdw == 0) ? Rs2_or_imm10 : Rd;}});
                0x2: movrle({{Rd = (Rs1.sdw <= 0) ? Rs2_or_imm10 : Rd;}});
                0x3: movrl({{Rd = (Rs1.sdw < 0) ? Rs2_or_imm10 : Rd;}});
                0x5: movrne({{Rd = (Rs1.sdw != 0) ? Rs2_or_imm10 : Rd;}});
                0x6: movrg({{Rd = (Rs1.sdw > 0) ? Rs2_or_imm10 : Rd;}});
                0x7: movrge({{Rd = (Rs1.sdw >= 0) ? Rs2_or_imm10 : Rd;}});
            }
            0x30: decode RD {
                0x00: NoPriv::wry({{Y = (Rs1 ^ Rs2_or_imm13)<31:0>;}});
                //0x01 should cause an illegal instruction exception
                0x02: NoPriv::wrccr({{Ccr = Rs1 ^ Rs2_or_imm13;}});
                0x03: NoPriv::wrasi({{Asi = Rs1 ^ Rs2_or_imm13;}});
                //0x04-0x05 should cause an illegal instruction exception
                0x06: NoPriv::wrfprs({{Fprs = Rs1 ^ Rs2_or_imm13;}});
                //0x07-0x0E should cause an illegal instruction exception
                0x0F: Trap::softreset({{fault = new SoftwareInitiatedReset;}});
                0x10: Priv::wrpcr({{Pcr = Rs1 ^ Rs2_or_imm13;}});
                0x11: PrivCheck::wrpic({{Pic = Rs1 ^ Rs2_or_imm13;}}, {{Pcr<0:>}});
                //0x12 should cause an illegal instruction exception
                0x13: NoPriv::wrgsr({{
                    if(Fprs<2:> == 0 || Pstate<4:> == 0)
                        return new FpDisabled;
                    Gsr = Rs1 ^ Rs2_or_imm13;
                }});
                0x14: Priv::wrsoftint_set({{SoftintSet = Rs1 ^ Rs2_or_imm13;}});
                0x15: Priv::wrsoftint_clr({{SoftintClr = Rs1 ^ Rs2_or_imm13;}});
                0x16: Priv::wrsoftint({{Softint = Rs1 ^ Rs2_or_imm13;}});
                0x17: Priv::wrtick_cmpr({{TickCmpr = Rs1 ^ Rs2_or_imm13;}});
                0x18: NoPriv::wrstick({{
                    if(!Hpstate<2:>)
                        return new IllegalInstruction;
                    Stick = Rs1 ^ Rs2_or_imm13;
                }});
                0x19: Priv::wrstick_cmpr({{StickCmpr = Rs1 ^ Rs2_or_imm13;}});
                0x1A: Priv::wrstrand_sts_reg({{
                    if(Pstate<2:> && !Hpstate<2:>)
                        StrandStsReg = StrandStsReg<63:1> |
                                (Rs1 ^ Rs2_or_imm13)<0:>;
                    else
                        StrandStsReg = Rs1 ^ Rs2_or_imm13;
                }});
                //0x1A is supposed to be reserved, but it writes the strand
                //status register.
                //0x1B-0x1F should cause an illegal instruction exception
            }
            0x31: decode FCN {
                0x0: Priv::saved({{
                    assert(Cansave < NWindows - 2);
                    assert(Otherwin || Canrestore);
                    Cansave = Cansave + 1;
                    if(Otherwin == 0)
                        Canrestore = Canrestore - 1;
                    else
                        Otherwin = Otherwin - 1;
                }});
                0x1: Priv::restored({{
                    assert(Cansave || Otherwin);
                    assert(Canrestore < NWindows - 2);
                    Canrestore = Canrestore + 1;
                    if(Otherwin == 0)
                        Cansave = Cansave - 1;
                    else
                        Otherwin = Otherwin - 1;

                    if(Cleanwin < NWindows - 1)
                        Cleanwin = Cleanwin + 1;
                }});
            }
            0x32: decode RD {
                0x00: Priv::wrprtpc({{
                    if(Tl == 0)
                        return new IllegalInstruction;
                    else
                        Tpc = Rs1 ^ Rs2_or_imm13;
                }});
                0x01: Priv::wrprtnpc({{
                    if(Tl == 0)
                        return new IllegalInstruction;
                    else
                        Tnpc = Rs1 ^ Rs2_or_imm13;
                }});
                0x02: Priv::wrprtstate({{
                    if(Tl == 0)
                        return new IllegalInstruction;
                    else
                        Tstate = Rs1 ^ Rs2_or_imm13;
                }});
                0x03: Priv::wrprtt({{
                    if(Tl == 0)
                        return new IllegalInstruction;
                    else
                        Tt = Rs1 ^ Rs2_or_imm13;
                }});
                0x04: HPriv::wrprtick({{Tick = Rs1 ^ Rs2_or_imm13;}});
                0x05: Priv::wrprtba({{Tba = Rs1 ^ Rs2_or_imm13;}});
                0x06: Priv::wrprpstate({{Pstate = Rs1 ^ Rs2_or_imm13;}});
                0x07: Priv::wrprtl({{
                    if(Pstate<2:> && !Hpstate<2:>)
                        Tl = std::min<uint64_t>(Rs1 ^ Rs2_or_imm13, MaxPTL);
                    else
                        Tl = std::min<uint64_t>(Rs1 ^ Rs2_or_imm13, MaxTL);
                }});
                0x08: Priv::wrprpil({{Pil = Rs1 ^ Rs2_or_imm13;}});
                0x09: Priv::wrprcwp({{Cwp = Rs1 ^ Rs2_or_imm13;}});
                0x0A: Priv::wrprcansave({{Cansave = Rs1 ^ Rs2_or_imm13;}});
                0x0B: Priv::wrprcanrestore({{Canrestore = Rs1 ^ Rs2_or_imm13;}});
                0x0C: Priv::wrprcleanwin({{Cleanwin = Rs1 ^ Rs2_or_imm13;}});
                0x0D: Priv::wrprotherwin({{Otherwin = Rs1 ^ Rs2_or_imm13;}});
                0x0E: Priv::wrprwstate({{Wstate = Rs1 ^ Rs2_or_imm13;}});
                //0x0F should cause an illegal instruction exception
                0x10: Priv::wrprgl({{
                    if(Pstate<2:> && !Hpstate<2:>)
                        Gl = std::min<uint64_t>(Rs1 ^ Rs2_or_imm13, MaxPGL);
                    else
                        Gl = std::min<uint64_t>(Rs1 ^ Rs2_or_imm13, MaxGL);
                }});
                //0x11-0x1F should cause an illegal instruction exception
            }
            0x33: decode RD {
                0x00: HPriv::wrhprhpstate({{Hpstate = Rs1 ^ Rs2_or_imm13;}});
                0x01: HPriv::wrhprhtstate({{
                    if(Tl == 0)
                        return new IllegalInstruction;
                    Htstate = Rs1 ^ Rs2_or_imm13;
                }});
                //0x02 should cause an illegal instruction exception
                0x03: HPriv::wrhprhintp({{Hintp = Rs1 ^ Rs2_or_imm13;}});
                //0x04 should cause an illegal instruction exception
                0x05: HPriv::wrhprhtba({{Htba = Rs1 ^ Rs2_or_imm13;}});
                //0x06-0x01D should cause an illegal instruction exception
                0x1F: HPriv::wrhprhstick_cmpr({{HstickCmpr = Rs1 ^ Rs2_or_imm13;}});
            }
            0x34: decode OPF{
                format BasicOperate{
                    0x01: fmovs({{
                        Frds.uw = Frs2s.uw;
                        //fsr.ftt = fsr.cexc = 0
                        Fsr &= ~(7 << 14);
                        Fsr &= ~(0x1F);
                    }});
                    0x02: fmovd({{
                        Frd.udw = Frs2.udw;
                        //fsr.ftt = fsr.cexc = 0
                        Fsr &= ~(7 << 14);
                        Fsr &= ~(0x1F);
                    }});
                    0x03: Trap::fmovq({{fault = new FpExceptionOther;}});
                    0x05: fnegs({{
                        Frds.uw = Frs2s.uw ^ (1UL << 31);
                        //fsr.ftt = fsr.cexc = 0
                        Fsr &= ~(7 << 14);
                        Fsr &= ~(0x1F);
                    }});
                    0x06: fnegd({{
                        Frd.udw = Frs2.udw ^ (1ULL << 63);
                        //fsr.ftt = fsr.cexc = 0
                        Fsr &= ~(7 << 14);
                        Fsr &= ~(0x1F);
                    }});
                    0x07: Trap::fnegq({{fault = new FpDisabled;}});
                    0x09: fabss({{
                        Frds.uw = ((1UL << 31) - 1) & Frs2s.uw;
                        //fsr.ftt = fsr.cexc = 0
                        Fsr &= ~(7 << 14);
                        Fsr &= ~(0x1F);
                    }});
                    0x0A: fabsd({{
                        Frd.udw = ((1ULL << 63) - 1) & Frs2.udw;
                        //fsr.ftt = fsr.cexc = 0
                        Fsr &= ~(7 << 14);
                        Fsr &= ~(0x1F);
                    }});
                    0x0B: Trap::fabsq({{fault = new FpDisabled;}});
                    0x29: fsqrts({{Frds.sf = std::sqrt(Frs2s.sf);}});
                    0x2A: fsqrtd({{Frd.df = std::sqrt(Frs2.df);}});
                    0x2B: Trap::fsqrtq({{fault = new FpDisabled;}});
                    0x41: fadds({{Frds.sf = Frs1s.sf + Frs2s.sf;}});
                    0x42: faddd({{Frd.df = Frs1.df + Frs2.df;}});
                    0x43: Trap::faddq({{fault = new FpDisabled;}});
                    0x45: fsubs({{Frds.sf = Frs1s.sf - Frs2s.sf;}});
                    0x46: fsubd({{Frd.df = Frs1.df - Frs2.df;}});
                    0x47: Trap::fsubq({{fault = new FpDisabled;}});
                    0x49: fmuls({{Frds.sf = Frs1s.sf * Frs2s.sf;}});
                    0x4A: fmuld({{Frd.df = Frs1.df * Frs2.df;}});
                    0x4B: Trap::fmulq({{fault = new FpDisabled;}});
                    0x4D: fdivs({{Frds.sf = Frs1s.sf / Frs2s.sf;}});
                    0x4E: fdivd({{Frd.df = Frs1.df / Frs2.df;}});
                    0x4F: Trap::fdivq({{fault = new FpDisabled;}});
                    0x69: fsmuld({{Frd.df = Frs1s.sf * Frs2s.sf;}});
                    0x6E: Trap::fdmulq({{fault = new FpDisabled;}});
                    0x81: fstox({{
                            Frd.df = (double)static_cast<int64_t>(Frs2s.sf);
                    }});
                    0x82: fdtox({{
                            Frd.df = (double)static_cast<int64_t>(Frs2.df);
                    }});
                    0x83: Trap::fqtox({{fault = new FpDisabled;}});
                    0x84: fxtos({{
                            Frds.sf = static_cast<float>((int64_t)Frs2.df);
                    }});
                    0x88: fxtod({{
                            Frd.df = static_cast<double>((int64_t)Frs2.df);
                    }});
                    0x8C: Trap::fxtoq({{fault = new FpDisabled;}});
                    0xC4: fitos({{
                            Frds.sf = static_cast<float>((int32_t)Frs2s.sf);
                    }});
                    0xC6: fdtos({{Frds.sf = Frs2.df;}});
                    0xC7: Trap::fqtos({{fault = new FpDisabled;}});
                    0xC8: fitod({{
                            Frd.df = static_cast<double>((int32_t)Frs2s.sf);
                    }});
                    0xC9: fstod({{Frd.df = Frs2s.sf;}});
                    0xCB: Trap::fqtod({{fault = new FpDisabled;}});
                    0xCC: Trap::fitoq({{fault = new FpDisabled;}});
                    0xCD: Trap::fstoq({{fault = new FpDisabled;}});
                    0xCE: Trap::fdtoq({{fault = new FpDisabled;}});
                    0xD1: fstoi({{
                            Frds.sf = (float)static_cast<int32_t>(Frs2s.sf);
                    }});
                    0xD2: fdtoi({{
                            Frds.sf = (float)static_cast<int32_t>(Frs2.df);
                    }});
                    0xD3: Trap::fqtoi({{fault = new FpDisabled;}});
                    default: Trap::fpop1({{fault = new FpDisabled;}});
                }
            }
            0x35: Trap::fpop2({{fault = new FpDisabled;}});
            //This used to be just impdep1, but now it's a whole bunch
            //of instructions
            0x36: decode OPF{
                0x00: Trap::edge8({{fault = new IllegalInstruction;}});
                0x01: Trap::edge8n({{fault = new IllegalInstruction;}});
                0x02: Trap::edge8l({{fault = new IllegalInstruction;}});
                0x03: Trap::edge8ln({{fault = new IllegalInstruction;}});
                0x04: Trap::edge16({{fault = new IllegalInstruction;}});
                0x05: Trap::edge16n({{fault = new IllegalInstruction;}});
                0x06: Trap::edge16l({{fault = new IllegalInstruction;}});
                0x07: Trap::edge16ln({{fault = new IllegalInstruction;}});
                0x08: Trap::edge32({{fault = new IllegalInstruction;}});
                0x09: Trap::edge32n({{fault = new IllegalInstruction;}});
                0x0A: Trap::edge32l({{fault = new IllegalInstruction;}});
                0x0B: Trap::edge32ln({{fault = new IllegalInstruction;}});
                0x10: Trap::array8({{fault = new IllegalInstruction;}});
                0x12: Trap::array16({{fault = new IllegalInstruction;}});
                0x14: Trap::array32({{fault = new IllegalInstruction;}});
                0x18: BasicOperate::alignaddr({{
                    uint64_t sum = Rs1 + Rs2;
                    Rd = sum & ~7;
                    Gsr = (Gsr & ~7) | (sum & 7);
                }});
                0x19: Trap::bmask({{fault = new IllegalInstruction;}});
                0x1A: BasicOperate::alignaddresslittle({{
                    uint64_t sum = Rs1 + Rs2;
                    Rd = sum & ~7;
                    Gsr = (Gsr & ~7) | ((~sum + 1) & 7);
                }});
                0x20: Trap::fcmple16({{fault = new IllegalInstruction;}});
                0x22: Trap::fcmpne16({{fault = new IllegalInstruction;}});
                0x24: Trap::fcmple32({{fault = new IllegalInstruction;}});
                0x26: Trap::fcmpne32({{fault = new IllegalInstruction;}});
                0x28: Trap::fcmpgt16({{fault = new IllegalInstruction;}});
                0x2A: Trap::fcmpeq16({{fault = new IllegalInstruction;}});
                0x2C: Trap::fcmpgt32({{fault = new IllegalInstruction;}});
                0x2E: Trap::fcmpeq32({{fault = new IllegalInstruction;}});
                0x31: Trap::fmul8x16({{fault = new IllegalInstruction;}});
                0x33: Trap::fmul8x16au({{fault = new IllegalInstruction;}});
                0x35: Trap::fmul8x16al({{fault = new IllegalInstruction;}});
                0x36: Trap::fmul8sux16({{fault = new IllegalInstruction;}});
                0x37: Trap::fmul8ulx16({{fault = new IllegalInstruction;}});
                0x38: Trap::fmuld8sux16({{fault = new IllegalInstruction;}});
                0x39: Trap::fmuld8ulx16({{fault = new IllegalInstruction;}});
                0x3A: Trap::fpack32({{fault = new IllegalInstruction;}});
                0x3B: Trap::fpack16({{fault = new IllegalInstruction;}});
                0x3D: Trap::fpackfix({{fault = new IllegalInstruction;}});
                0x3E: Trap::pdist({{fault = new IllegalInstruction;}});
                0x48: BasicOperate::faligndata({{
                        uint64_t msbX = Frs1.udw;
                        uint64_t lsbX = Frs2.udw;
                        //Some special cases need to be split out, first
                        //because they're the most likely to be used, and
                        //second because otherwise, we end up shifting by
                        //greater than the width of the type being shifted,
                        //namely 64, which produces undefined results according
                        //to the C standard.
                        switch(Gsr<2:0>)
                        {
                            case 0:
                                Frd.udw = msbX;
                                break;
                            case 8:
                                Frd.udw = lsbX;
                                break;
                            default:
                                uint64_t msbShift = Gsr<2:0> * 8;
                                uint64_t lsbShift = (8 - Gsr<2:0>) * 8;
                                uint64_t msbMask = ((uint64_t)(-1)) >> msbShift;
                                uint64_t lsbMask = ((uint64_t)(-1)) << lsbShift;
                                Frd.udw = ((msbX & msbMask) << msbShift) |
                                        ((lsbX & lsbMask) >> lsbShift);
                        }
                }});
                0x4B: Trap::fpmerge({{fault = new IllegalInstruction;}});
                0x4C: Trap::bshuffle({{fault = new IllegalInstruction;}});
                0x4D: Trap::fexpand({{fault = new IllegalInstruction;}});
                0x50: Trap::fpadd16({{fault = new IllegalInstruction;}});
                0x51: Trap::fpadd16s({{fault = new IllegalInstruction;}});
                0x52: Trap::fpadd32({{fault = new IllegalInstruction;}});
                0x53: Trap::fpadd32s({{fault = new IllegalInstruction;}});
                0x54: Trap::fpsub16({{fault = new IllegalInstruction;}});
                0x55: Trap::fpsub16s({{fault = new IllegalInstruction;}});
                0x56: Trap::fpsub32({{fault = new IllegalInstruction;}});
                0x57: Trap::fpsub32s({{fault = new IllegalInstruction;}});
                0x60: BasicOperate::fzero({{Frd.df = 0;}});
                0x61: BasicOperate::fzeros({{Frds.sf = 0;}});
                0x62: Trap::fnor({{fault = new IllegalInstruction;}});
                0x63: Trap::fnors({{fault = new IllegalInstruction;}});
                0x64: Trap::fandnot2({{fault = new IllegalInstruction;}});
                0x65: Trap::fandnot2s({{fault = new IllegalInstruction;}});
                0x66: BasicOperate::fnot2({{
                        Frd.df = (double)(~((uint64_t)Frs2.df));
                }});
                0x67: BasicOperate::fnot2s({{
                        Frds.sf = (float)(~((uint32_t)Frs2s.sf));
                }});
                0x68: Trap::fandnot1({{fault = new IllegalInstruction;}});
                0x69: Trap::fandnot1s({{fault = new IllegalInstruction;}});
                0x6A: BasicOperate::fnot1({{
                        Frd.df = (double)(~((uint64_t)Frs1.df));
                }});
                0x6B: BasicOperate::fnot1s({{
                        Frds.sf = (float)(~((uint32_t)Frs1s.sf));
                }});
                0x6C: Trap::fxor({{fault = new IllegalInstruction;}});
                0x6D: Trap::fxors({{fault = new IllegalInstruction;}});
                0x6E: Trap::fnand({{fault = new IllegalInstruction;}});
                0x6F: Trap::fnands({{fault = new IllegalInstruction;}});
                0x70: Trap::fand({{fault = new IllegalInstruction;}});
                0x71: Trap::fands({{fault = new IllegalInstruction;}});
                0x72: Trap::fxnor({{fault = new IllegalInstruction;}});
                0x73: Trap::fxnors({{fault = new IllegalInstruction;}});
                0x74: BasicOperate::fsrc1({{Frd.udw = Frs1.udw;}});
                0x75: BasicOperate::fsrc1s({{Frds.uw = Frs1s.uw;}});
                0x76: Trap::fornot2({{fault = new IllegalInstruction;}});
                0x77: Trap::fornot2s({{fault = new IllegalInstruction;}});
                0x78: BasicOperate::fsrc2({{Frd.udw = Frs2.udw;}});
                0x79: BasicOperate::fsrc2s({{Frds.uw = Frs2s.uw;}});
                0x7A: Trap::fornot1({{fault = new IllegalInstruction;}});
                0x7B: Trap::fornot1s({{fault = new IllegalInstruction;}});
                0x7C: Trap::for({{fault = new IllegalInstruction;}});
                0x7D: Trap::fors({{fault = new IllegalInstruction;}});
                0x7E: Trap::fone({{fault = new IllegalInstruction;}});
                0x7F: Trap::fones({{fault = new IllegalInstruction;}});
                0x80: Trap::shutdown({{fault = new IllegalInstruction;}});
                0x81: Trap::siam({{fault = new IllegalInstruction;}});
            }
            0x37: Trap::impdep2({{fault = new IllegalInstruction;}});
            0x38: Branch::jmpl({{
                Addr target = Rs1 + Rs2_or_imm13;
                if(target & 0x3)
                    fault = new MemAddressNotAligned;
                else
                {
                    if (Pstate<3:>)
                        Rd = (xc->readPC())<31:0>;
                    else
                        Rd = xc->readPC();
                    NNPC = target;
                }
            }});
            0x39: Branch::return({{
                Addr target = Rs1 + Rs2_or_imm13;
                if(fault == NoFault)
                {
                    //Check for fills which are higher priority than alignment
                    //faults.
                    if(Canrestore == 0)
                    {
                        if(Otherwin)
                            fault = new FillNOther(4*Wstate<5:3>);
                        else
                            fault = new FillNNormal(4*Wstate<2:0>);
                    }
                    //Check for alignment faults
                    else if(target & 0x3)
                        fault = new MemAddressNotAligned;
                    else
                    {
                        NNPC = target;
                        Cwp = (Cwp - 1 + NWindows) % NWindows;
                        Cansave = Cansave + 1;
                        Canrestore = Canrestore - 1;
                    }
                }
            }});
            0x3A: decode CC
            {
                0x0: Trap::tcci({{
                    if(passesCondition(Ccr<3:0>, COND2))
                    {
#if FULL_SYSTEM
                        int lTrapNum = I ? (Rs1 + SW_TRAP) : (Rs1 + Rs2);
                        DPRINTF(Sparc, "The trap number is %d\n", lTrapNum);
                        fault = new TrapInstruction(lTrapNum);
#else
                        DPRINTF(Sparc, "The syscall number is %d\n", R1);
                        xc->syscall(R1);
#endif
                    }
                }}, IsSerializeAfter, IsNonSpeculative);
                0x2: Trap::tccx({{
                    if(passesCondition(Ccr<7:4>, COND2))
                    {
#if FULL_SYSTEM
                        int lTrapNum = I ? (Rs1 + SW_TRAP) : (Rs1 + Rs2);
                        DPRINTF(Sparc, "The trap number is %d\n", lTrapNum);
                        fault = new TrapInstruction(lTrapNum);
#else
                        DPRINTF(Sparc, "The syscall number is %d\n", R1);
                        xc->syscall(R1);
#endif
                    }
                }}, IsSerializeAfter, IsNonSpeculative);
            }
            0x3B: Nop::flush({{/*Instruction memory flush*/}});
            0x3C: save({{
                if(Cansave == 0)
                {
                    if(Otherwin)
                        fault = new SpillNOther(4*Wstate<5:3>);
                    else
                        fault = new SpillNNormal(4*Wstate<2:0>);
                }
                else if(Cleanwin - Canrestore == 0)
                {
                    fault = new CleanWindow;
                }
                else
                {
                    Cwp = (Cwp + 1) % NWindows;
                    Rd_next = Rs1 + Rs2_or_imm13;
                    Cansave = Cansave - 1;
                    Canrestore = Canrestore + 1;
                }
            }});
            0x3D: restore({{
                if(Canrestore == 0)
                {
                    if(Otherwin)
                        fault = new FillNOther(4*Wstate<5:3>);
                    else
                        fault = new FillNNormal(4*Wstate<2:0>);
                }
                else
                {
                    Cwp = (Cwp - 1 + NWindows) % NWindows;
                    Rd_prev = Rs1 + Rs2_or_imm13;
                    Cansave = Cansave + 1;
                    Canrestore = Canrestore - 1;
                }
            }});
            0x3E: decode FCN {
                0x0: Priv::done({{
                    if(Tl == 0)
                        return new IllegalInstruction;

                    Cwp = Tstate<4:0>;
                    Pstate = Tstate<20:8>;
                    Asi = Tstate<31:24>;
                    Ccr = Tstate<39:32>;
                    Gl = Tstate<42:40>;
                    Hpstate = Htstate;
                    NPC = Tnpc;
                    NNPC = Tnpc + 4;
                    Tl = Tl - 1;
                }});
                0x1: Priv::retry({{
                    if(Tl == 0)
                        return new IllegalInstruction;
                    Cwp = Tstate<4:0>;
                    Pstate = Tstate<20:8>;
                    Asi = Tstate<31:24>;
                    Ccr = Tstate<39:32>;
                    Gl = Tstate<42:40>;
                    Hpstate = Htstate;
                    NPC = Tpc;
                    NNPC = Tnpc;
                    Tl = Tl - 1;
                }});
            }
        }
    }
    0x3: decode OP3 {
        format Load {
            0x00: lduw({{Rd = Mem.uw;}});
            0x01: ldub({{Rd = Mem.ub;}});
            0x02: lduh({{Rd = Mem.uhw;}});
            0x03: ldtw({{
                uint64_t val = Mem.udw;
                RdLow = val<31:0>;
                RdHigh = val<63:32>;
            }});
        }
        format Store {
            0x04: stw({{Mem.uw = Rd.sw;}});
            0x05: stb({{Mem.ub = Rd.sb;}});
            0x06: sth({{Mem.uhw = Rd.shw;}});
            0x07: sttw({{Mem.udw = RdLow<31:0> | (RdHigh<31:0> << 32);}});
        }
        format Load {
            0x08: ldsw({{Rd = (int32_t)Mem.sw;}});
            0x09: ldsb({{Rd = (int8_t)Mem.sb;}});
            0x0A: ldsh({{Rd = (int16_t)Mem.shw;}});
            0x0B: ldx({{Rd = (int64_t)Mem.sdw;}});
        }
        0x0D: LoadStore::ldstub(
        {{uReg0 = Mem.ub;}},
        {{Rd.ub = uReg0;
          Mem.ub = 0xFF;}});
        0x0E: Store::stx({{Mem.udw = Rd}});
        0x0F: LoadStore::swap(
            {{ uReg0 = Mem.uw}},
            {{ Mem.uw = Rd.uw;
               Rd.uw = uReg0;}});
        format LoadAlt {
            0x10: lduwa({{Rd = Mem.uw;}}, {{EXT_ASI}});
            0x11: lduba({{Rd = Mem.ub;}}, {{EXT_ASI}});
            0x12: lduha({{Rd = Mem.uhw;}}, {{EXT_ASI}});
            0x13: decode EXT_ASI {
                //ASI_LDTD_AIUP
                0x22: TwinLoad::ldtx_aiup(
                    {{RdTwin.udw = Mem.udw;}}, {{EXT_ASI}});
                //ASI_LDTD_AIUS
                0x23: TwinLoad::ldtx_aius(
                    {{RdTwin.udw = Mem.udw;}}, {{EXT_ASI}});
                //ASI_QUAD_LDD
                0x24: TwinLoad::ldtx_quad_ldd(
                    {{RdTwin.udw = Mem.udw;}}, {{EXT_ASI}});
                //ASI_LDTX_REAL
                0x26: TwinLoad::ldtx_real(
                    {{RdTwin.udw = Mem.udw;}}, {{EXT_ASI}});
               //ASI_LDTX_N
               0x27: TwinLoad::ldtx_n(
                    {{RdTwin.udw = Mem.udw;}}, {{EXT_ASI}});
               //ASI_LDTX_L
               0x2C: TwinLoad::ldtx_l(
                    {{RdTwin.udw = Mem.udw;}}, {{EXT_ASI}});
                //ASI_LDTX_REAL_L
                0x2E: TwinLoad::ldtx_real_l(
                    {{RdTwin.udw = Mem.udw;}}, {{EXT_ASI}});
                //ASI_LDTX_N_L
                0x2F: TwinLoad::ldtx_n_l(
                    {{RdTwin.udw = Mem.udw;}}, {{EXT_ASI}});
                //ASI_LDTX_P
                0xE2: TwinLoad::ldtx_p(
                    {{RdTwin.udw = Mem.udw;}}, {{EXT_ASI}});
                //ASI_LDTX_S
                0xE3: TwinLoad::ldtx_s(
                    {{RdTwin.udw = Mem.udw;}}, {{EXT_ASI}});
                default: ldtwa({{
                        uint64_t val = Mem.udw;
                        RdLow = val<31:0>;
                        RdHigh = val<63:32>;
                        }}, {{EXT_ASI}});
            }
        }
        format StoreAlt {
            0x14: stwa({{Mem.uw = Rd;}}, {{EXT_ASI}});
            0x15: stba({{Mem.ub = Rd;}}, {{EXT_ASI}});
            0x16: stha({{Mem.uhw = Rd;}}, {{EXT_ASI}});
            0x17: sttwa({{Mem.udw = RdLow<31:0> | RdHigh<31:0> << 32;}}, {{EXT_ASI}});
        }
        format LoadAlt {
            0x18: ldswa({{Rd = (int32_t)Mem.sw;}}, {{EXT_ASI}});
            0x19: ldsba({{Rd = (int8_t)Mem.sb;}}, {{EXT_ASI}});
            0x1A: ldsha({{Rd = (int16_t)Mem.shw;}}, {{EXT_ASI}});
            0x1B: ldxa({{Rd = (int64_t)Mem.sdw;}}, {{EXT_ASI}});
        }
        0x1D: LoadStoreAlt::ldstuba(
                {{uReg0 = Mem.ub;}},
                {{Rd.ub = uReg0;
                  Mem.ub = 0xFF;}}, {{EXT_ASI}});
        0x1E: StoreAlt::stxa({{Mem.udw = Rd}}, {{EXT_ASI}});
        0x1F: LoadStoreAlt::swapa(
            {{ uReg0 = Mem.uw}},
            {{ Mem.uw = Rd.uw;
               Rd.uw = uReg0;}}, {{EXT_ASI}});
        format Trap {
            0x20: Load::ldf({{Frds.uw = Mem.uw;}});
            0x21: decode X {
                0x0: Load::ldfsr({{Fsr = Mem.uw | Fsr<63:32>;}});
                0x1: Load::ldxfsr({{Fsr = Mem.udw;}});
            }
            0x22: ldqf({{fault = new FpDisabled;}});
            0x23: Load::lddf({{Frd.udw = Mem.udw;}});
            0x24: Store::stf({{Mem.uw = Frds.uw;}});
            0x25: decode X {
                0x0: Store::stfsr({{Mem.uw = Fsr<31:0>;}});
                0x1: Store::stxfsr({{Mem.udw = Fsr;}});
            }
            0x26: stqf({{fault = new FpDisabled;}});
            0x27: Store::stdf({{Mem.udw = Frd.udw;}});
            0x2D: Nop::prefetch({{ }});
            0x30: LoadAlt::ldfa({{Frds.uw = Mem.uw;}}, {{EXT_ASI}});
            0x32: ldqfa({{fault = new FpDisabled;}});
            format LoadAlt {
                0x33: decode EXT_ASI {
                    //ASI_NUCLEUS
                    0x04: FailUnimpl::lddfa_n();
                    //ASI_NUCLEUS_LITTLE
                    0x0C: FailUnimpl::lddfa_nl();
                    //ASI_AS_IF_USER_PRIMARY
                    0x10: FailUnimpl::lddfa_aiup();
                    //ASI_AS_IF_USER_PRIMARY_LITTLE
                    0x18: FailUnimpl::lddfa_aiupl();
                    //ASI_AS_IF_USER_SECONDARY
                    0x11: FailUnimpl::lddfa_aius();
                    //ASI_AS_IF_USER_SECONDARY_LITTLE
                    0x19: FailUnimpl::lddfa_aiusl();
                    //ASI_REAL
                    0x14: FailUnimpl::lddfa_real();
                    //ASI_REAL_LITTLE
                    0x1C: FailUnimpl::lddfa_real_l();
                    //ASI_REAL_IO
                    0x15: FailUnimpl::lddfa_real_io();
                    //ASI_REAL_IO_LITTLE
                    0x1D: FailUnimpl::lddfa_real_io_l();
                    //ASI_PRIMARY
                    0x80: FailUnimpl::lddfa_p();
                    //ASI_PRIMARY_LITTLE
                    0x88: FailUnimpl::lddfa_pl();
                    //ASI_SECONDARY
                    0x81: FailUnimpl::lddfa_s();
                    //ASI_SECONDARY_LITTLE
                    0x89: FailUnimpl::lddfa_sl();
                    //ASI_PRIMARY_NO_FAULT
                    0x82: FailUnimpl::lddfa_pnf();
                    //ASI_PRIMARY_NO_FAULT_LITTLE
                    0x8A: FailUnimpl::lddfa_pnfl();
                    //ASI_SECONDARY_NO_FAULT
                    0x83: FailUnimpl::lddfa_snf();
                    //ASI_SECONDARY_NO_FAULT_LITTLE
                    0x8B: FailUnimpl::lddfa_snfl();

                    format BlockLoad {
                        // LDBLOCKF
                        //ASI_BLOCK_AS_IF_USER_PRIMARY
                        0x16: FailUnimpl::ldblockf_aiup();
                        //ASI_BLOCK_AS_IF_USER_SECONDARY
                        0x17: FailUnimpl::ldblockf_aius();
                        //ASI_BLOCK_AS_IF_USER_PRIMARY_LITTLE
                        0x1E: FailUnimpl::ldblockf_aiupl();
                        //ASI_BLOCK_AS_IF_USER_SECONDARY_LITTLE
                        0x1F: FailUnimpl::ldblockf_aiusl();
                        //ASI_BLOCK_PRIMARY
                        0xF0: ldblockf_p({{Frd_N.udw = Mem.udw;}}, {{EXT_ASI}});
                        //ASI_BLOCK_SECONDARY
                        0xF1: FailUnimpl::ldblockf_s();
                        //ASI_BLOCK_PRIMARY_LITTLE
                        0xF8: FailUnimpl::ldblockf_pl();
                        //ASI_BLOCK_SECONDARY_LITTLE
                        0xF9: FailUnimpl::ldblockf_sl();
                    }

                    //LDSHORTF
                    //ASI_FL8_PRIMARY
                    0xD0: FailUnimpl::ldshortf_8p();
                    //ASI_FL8_SECONDARY
                    0xD1: FailUnimpl::ldshortf_8s();
                    //ASI_FL8_PRIMARY_LITTLE
                    0xD8: FailUnimpl::ldshortf_8pl();
                    //ASI_FL8_SECONDARY_LITTLE
                    0xD9: FailUnimpl::ldshortf_8sl();
                    //ASI_FL16_PRIMARY
                    0xD2: FailUnimpl::ldshortf_16p();
                    //ASI_FL16_SECONDARY
                    0xD3: FailUnimpl::ldshortf_16s();
                    //ASI_FL16_PRIMARY_LITTLE
                    0xDA: FailUnimpl::ldshortf_16pl();
                    //ASI_FL16_SECONDARY_LITTLE
                    0xDB: FailUnimpl::ldshortf_16sl();
                    //Not an ASI which is legal with lddfa
                    default: Trap::lddfa_bad_asi(
                        {{fault = new DataAccessException;}});
                }
            }
            0x34: Store::stfa({{Mem.uw = Frds.uw;}});
            0x36: stqfa({{fault = new FpDisabled;}});
            format StoreAlt {
                0x37: decode EXT_ASI {
                    //ASI_NUCLEUS
                    0x04: FailUnimpl::stdfa_n();
                    //ASI_NUCLEUS_LITTLE
                    0x0C: FailUnimpl::stdfa_nl();
                    //ASI_AS_IF_USER_PRIMARY
                    0x10: FailUnimpl::stdfa_aiup();
                    //ASI_AS_IF_USER_PRIMARY_LITTLE
                    0x18: FailUnimpl::stdfa_aiupl();
                    //ASI_AS_IF_USER_SECONDARY
                    0x11: FailUnimpl::stdfa_aius();
                    //ASI_AS_IF_USER_SECONDARY_LITTLE
                    0x19: FailUnimpl::stdfa_aiusl();
                    //ASI_REAL
                    0x14: FailUnimpl::stdfa_real();
                    //ASI_REAL_LITTLE
                    0x1C: FailUnimpl::stdfa_real_l();
                    //ASI_REAL_IO
                    0x15: FailUnimpl::stdfa_real_io();
                    //ASI_REAL_IO_LITTLE
                    0x1D: FailUnimpl::stdfa_real_io_l();
                    //ASI_PRIMARY
                    0x80: FailUnimpl::stdfa_p();
                    //ASI_PRIMARY_LITTLE
                    0x88: FailUnimpl::stdfa_pl();
                    //ASI_SECONDARY
                    0x81: FailUnimpl::stdfa_s();
                    //ASI_SECONDARY_LITTLE
                    0x89: FailUnimpl::stdfa_sl();
                    //ASI_PRIMARY_NO_FAULT
                    0x82: FailUnimpl::stdfa_pnf();
                    //ASI_PRIMARY_NO_FAULT_LITTLE
                    0x8A: FailUnimpl::stdfa_pnfl();
                    //ASI_SECONDARY_NO_FAULT
                    0x83: FailUnimpl::stdfa_snf();
                    //ASI_SECONDARY_NO_FAULT_LITTLE
                    0x8B: FailUnimpl::stdfa_snfl();

                    format BlockStore {
                        // STBLOCKF
                        //ASI_BLOCK_AS_IF_USER_PRIMARY
                        0x16: FailUnimpl::stblockf_aiup();
                        //ASI_BLOCK_AS_IF_USER_SECONDARY
                        0x17: FailUnimpl::stblockf_aius();
                        //ASI_BLOCK_AS_IF_USER_PRIMARY_LITTLE
                        0x1E: FailUnimpl::stblockf_aiupl();
                        //ASI_BLOCK_AS_IF_USER_SECONDARY_LITTLE
                        0x1F: FailUnimpl::stblockf_aiusl();
                        //ASI_BLOCK_PRIMARY
                        0xF0: stblockf_p({{Mem.udw = Frd_N.udw;}}, {{EXT_ASI}});
                        //ASI_BLOCK_SECONDARY
                        0xF1: FailUnimpl::stblockf_s();
                        //ASI_BLOCK_PRIMARY_LITTLE
                        0xF8: FailUnimpl::stblockf_pl();
                        //ASI_BLOCK_SECONDARY_LITTLE
                        0xF9: FailUnimpl::stblockf_sl();
                    }

                    //STSHORTF
                    //ASI_FL8_PRIMARY
                    0xD0: FailUnimpl::stshortf_8p();
                    //ASI_FL8_SECONDARY
                    0xD1: FailUnimpl::stshortf_8s();
                    //ASI_FL8_PRIMARY_LITTLE
                    0xD8: FailUnimpl::stshortf_8pl();
                    //ASI_FL8_SECONDARY_LITTLE
                    0xD9: FailUnimpl::stshortf_8sl();
                    //ASI_FL16_PRIMARY
                    0xD2: FailUnimpl::stshortf_16p();
                    //ASI_FL16_SECONDARY
                    0xD3: FailUnimpl::stshortf_16s();
                    //ASI_FL16_PRIMARY_LITTLE
                    0xDA: FailUnimpl::stshortf_16pl();
                    //ASI_FL16_SECONDARY_LITTLE
                    0xDB: FailUnimpl::stshortf_16sl();
                    //Not an ASI which is legal with lddfa
                    default: Trap::stdfa_bad_asi(
                        {{fault = new DataAccessException;}});
                }
            }
            0x3C: Cas::casa(
                {{uReg0 = Mem.uw;}},
                {{if(Rs2.uw == uReg0)
                        Mem.uw = Rd.uw;
                else
                        storeCond = false;
                Rd.uw = uReg0;}}, {{EXT_ASI}});
            0x3D: Nop::prefetcha({{ }});
            0x3E: Cas::casxa(
                {{uReg0 = Mem.udw;}},
                {{if(Rs2 == uReg0)
                        Mem.udw = Rd;
                else
                        storeCond = false;
                Rd = uReg0;}}, {{EXT_ASI}});
        }
    }
}<|MERGE_RESOLUTION|>--- conflicted
+++ resolved
@@ -261,14 +261,8 @@
                 Y = resTemp<63:32>;}});
             0x1B: IntOpCcRes::smulcc({{
                 int64_t resTemp;
-<<<<<<< HEAD
-                Rd = resTemp = Rs1.sdw<31:0> * Rs2_or_imm13.sdw<31:0>;
+                Rd = resTemp = sext<32>(Rs1.sdw<31:0>) * sext<32>(Rs2_or_imm13<31:0>);
                 Y = resTemp<63:32>;}});
-=======
-                Rd = resTemp = sext<32>(Rs1.sdw<31:0>) * sext<32>(Rs2_or_imm13<31:0>);
-                Y = resTemp<63:32>;}},
-                {{0}},{{0}},{{0}},{{0}});
->>>>>>> 5c7bf74c
             0x1C: subccc({{
                 int64_t resTemp, val2 = Rs2_or_imm13;
                 int64_t carryin = Ccr<0:0>;
