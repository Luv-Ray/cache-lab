Nathan L. Binkert
-----------------------
* Alpha full system support
* Statistics package
* Event queue
* Pseudo instructions
* Remote GDB facilities 
* PC sampling
* Trace facilities
* Tru64 support
* Ethernet (Link, NSGIGE, Sinic) device support
* PCI device support

Steven K. Reinhardt
-----------------------
* Alpha support
* ISA parsing
* SWIG intergration
* New memory system
* Simple CPU
* Instruction tracing
* PC sampling
* Deprecated detailed CPU
* Binary Loading

Ali G. Saidi
-----------------------
* Alpha Linux support
* Alpha (Tsunami) platform and devices
* I/O <-> memory interface
* PCI device interface
* Multiple ISA support
* Memory bridge, bus, packet, port interfaces 
* SPARC IPRs

Kevin T. Lim
-----------------------
* New CPU model
* CPU class restructuring
* Quiecsing/Draining 

Ronald G. Dreslinski Jr
-----------------------
* Caches/Cache coherence
* Prefetching
* New memory system (port, request, packet, cache porting)

Lisa R. Hsu
-----------------------
* DP83820 NIC device model
* Kernel stats stuff
* Linux Dist disk image building

Gabriel Black
-----------------------
* Multiple ISA support
* Alpha support reorgization
* SPARC ISA

Korey L. Sewell
-----------------------
* New CPU SMT support
* MIPS support

Andrew L. Schultz
-----------------------
<<<<<<< HEAD
O3CPU model, CPU checker, revisions to CPU interfaces, transitioning some functionality and configurations over to Python.
=======
* IDE controller/disk model
* PCI devices interface
* Linux Dist disk image building
>>>>>>> d35e7104

Erik G. Hallnor
-----------------------
* Caches
* Trace reader support

Steve E. Raasch
-----------------------
<<<<<<< HEAD
SPARC ISA

Korey L. Sewell
-----------------------
MIPS ISA / O3CPU SMT Support
=======
* Deprecated CPU model
* Generic CPU structures

>>>>>>> d35e7104

David Green
-----------------------
* Deprecated CPU model
* Caches

Benjamin S. Nash
-----------------------
* Alpha FreeBSD support

Miguel J. Serrano
-----------------------
* Alpha FreeBSD support<|MERGE_RESOLUTION|>--- conflicted
+++ resolved
@@ -1,10 +1,11 @@
+
 Nathan L. Binkert
 -----------------------
 * Alpha full system support
 * Statistics package
 * Event queue
 * Pseudo instructions
-* Remote GDB facilities 
+* Remote GDB facilities
 * PC sampling
 * Trace facilities
 * Tru64 support
@@ -30,14 +31,15 @@
 * I/O <-> memory interface
 * PCI device interface
 * Multiple ISA support
-* Memory bridge, bus, packet, port interfaces 
+* Memory bridge, bus, packet, port interfaces
 * SPARC IPRs
 
 Kevin T. Lim
 -----------------------
 * New CPU model
+* CPU checker
 * CPU class restructuring
-* Quiecsing/Draining 
+* Quiecsing/Draining
 
 Ronald G. Dreslinski Jr
 -----------------------
@@ -55,22 +57,18 @@
 -----------------------
 * Multiple ISA support
 * Alpha support reorgization
-* SPARC ISA
+* SPARC SE support
 
 Korey L. Sewell
 -----------------------
-* New CPU SMT support
+* O3CPU SMT support
 * MIPS support
 
 Andrew L. Schultz
 -----------------------
-<<<<<<< HEAD
-O3CPU model, CPU checker, revisions to CPU interfaces, transitioning some functionality and configurations over to Python.
-=======
 * IDE controller/disk model
 * PCI devices interface
 * Linux Dist disk image building
->>>>>>> d35e7104
 
 Erik G. Hallnor
 -----------------------
@@ -79,17 +77,8 @@
 
 Steve E. Raasch
 -----------------------
-<<<<<<< HEAD
-SPARC ISA
-
-Korey L. Sewell
------------------------
-MIPS ISA / O3CPU SMT Support
-=======
 * Deprecated CPU model
 * Generic CPU structures
-
->>>>>>> d35e7104
 
 David Green
 -----------------------
