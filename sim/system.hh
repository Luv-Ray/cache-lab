/*
 * Copyright (c) 2002-2005 The Regents of The University of Michigan
 * All rights reserved.
 *
 * Redistribution and use in source and binary forms, with or without
 * modification, are permitted provided that the following conditions are
 * met: redistributions of source code must retain the above copyright
 * notice, this list of conditions and the following disclaimer;
 * redistributions in binary form must reproduce the above copyright
 * notice, this list of conditions and the following disclaimer in the
 * documentation and/or other materials provided with the distribution;
 * neither the name of the copyright holders nor the names of its
 * contributors may be used to endorse or promote products derived from
 * this software without specific prior written permission.
 *
 * THIS SOFTWARE IS PROVIDED BY THE COPYRIGHT HOLDERS AND CONTRIBUTORS
 * "AS IS" AND ANY EXPRESS OR IMPLIED WARRANTIES, INCLUDING, BUT NOT
 * LIMITED TO, THE IMPLIED WARRANTIES OF MERCHANTABILITY AND FITNESS FOR
 * A PARTICULAR PURPOSE ARE DISCLAIMED. IN NO EVENT SHALL THE COPYRIGHT
 * OWNER OR CONTRIBUTORS BE LIABLE FOR ANY DIRECT, INDIRECT, INCIDENTAL,
 * SPECIAL, EXEMPLARY, OR CONSEQUENTIAL DAMAGES (INCLUDING, BUT NOT
 * LIMITED TO, PROCUREMENT OF SUBSTITUTE GOODS OR SERVICES; LOSS OF USE,
 * DATA, OR PROFITS; OR BUSINESS INTERRUPTION) HOWEVER CAUSED AND ON ANY
 * THEORY OF LIABILITY, WHETHER IN CONTRACT, STRICT LIABILITY, OR TORT
 * (INCLUDING NEGLIGENCE OR OTHERWISE) ARISING IN ANY WAY OUT OF THE USE
 * OF THIS SOFTWARE, EVEN IF ADVISED OF THE POSSIBILITY OF SUCH DAMAGE.
 */

#ifndef __SYSTEM_HH__
#define __SYSTEM_HH__

#include <string>
#include <vector>

#include "base/statistics.hh"
#include "base/loader/symtab.hh"
#include "cpu/pc_event.hh"
#include "sim/sim_object.hh"
#if FULL_SYSTEM
#include "kern/system_events.hh"
#endif

class BaseCPU;
class ExecContext;
class MemoryController;
class ObjectFile;
class Memory;

#if FULL_SYSTEM
class Platform;
class GDBListener;
class RemoteGDB;
namespace Kernel { class Binning; }
#endif

class System : public SimObject
{
  public:
    Memory *physmem;
    PCEventQueue pcEventQueue;

    std::vector<ExecContext *> execContexts;
    int numcpus;

    int getNumCPUs()
    {
        if (numcpus != execContexts.size())
            panic("cpu array not fully populated!");

        return numcpus;
    }

#if FULL_SYSTEM
    MemoryController *memctrl;
    Platform *platform;
    uint64_t init_param;

    /** kernel symbol table */
    SymbolTable *kernelSymtab;

    /** Object pointer for the kernel code */
    ObjectFile *kernel;

    /** Begining of kernel code */
    Addr kernelStart;

    /** End of kernel code */
    Addr kernelEnd;

    /** Entry point in the kernel to start at */
    Addr kernelEntry;

    Kernel::Binning *kernelBinning;

<<<<<<< HEAD
#ifdef DEBUG
    /** Event to halt the simulator if the console calls panic() */
    BreakPCEvent *consolePanicEvent;
#endif

#else

    int page_ptr;


#endif // FULL_SYSTEM

=======
>>>>>>> 7b283dbc
  protected:

    /**
     * Fix up an address used to match PCs for hooking simulator
     * events on to target function executions.  See comment in
     * system.cc for details.
     */
    virtual Addr fixFuncEventAddr(Addr addr) = 0;

    /**
     * Add a function-based event to the given function, to be looked
     * up in the specified symbol table.
     */
    template <class T>
    T *System::addFuncEvent(SymbolTable *symtab, const char *lbl)
    {
        Addr addr = 0; // initialize only to avoid compiler warning

        if (symtab->findAddress(lbl, addr)) {
            T *ev = new T(&pcEventQueue, lbl, fixFuncEventAddr(addr));
            return ev;
        }

        return NULL;
    }

#if FULL_SYSTEM
    /** Add a function-based event to kernel code. */
    template <class T>
    T *System::addKernelFuncEvent(const char *lbl)
    {
        return addFuncEvent<T>(kernelSymtab, lbl);
    }

<<<<<<< HEAD
    /** Add a function-based event to PALcode. */
    template <class T>
    T *System::addPalFuncEvent(const char *lbl)
    {
        return addFuncEvent<T>(palSymtab, lbl);
    }

    /** Add a function-based event to the console code. */
    template <class T>
    T *System::addConsoleFuncEvent(const char *lbl)
    {
        return addFuncEvent<T>(consoleSymtab, lbl);
    }
#endif

=======
>>>>>>> 7b283dbc
  public:
#if FULL_SYSTEM
    std::vector<RemoteGDB *> remoteGDB;
    std::vector<GDBListener *> gdbListen;
<<<<<<< HEAD
    bool breakpoint();
#endif // FULL_SYSTEM
=======
    virtual bool breakpoint() = 0;
>>>>>>> 7b283dbc

  public:
    struct Params
    {
        std::string name;
        Memory *physmem;

#if FULL_SYSTEM
        Tick boot_cpu_frequency;
        MemoryController *memctrl;
        uint64_t init_param;
        bool bin;
        std::vector<std::string> binned_fns;
        bool bin_int;

        std::string kernel_path;
        std::string readfile;
<<<<<<< HEAD
        uint64_t system_type;
        uint64_t system_rev;
#endif
=======
>>>>>>> 7b283dbc
    };

  protected:
    Params *_params;

  public:
    System(Params *p);
    ~System();

    void startup();

<<<<<<< HEAD
  public:

#if FULL_SYSTEM
    /**
     * Set the m5AlphaAccess pointer in the console
     */
    void setAlphaAccess(Addr access);
=======
    const Params *params() const { return (const Params *)_params; }
>>>>>>> 7b283dbc

  public:
    /**
     * Returns the addess the kernel starts at.
     * @return address the kernel starts at
     */
    Addr getKernelStart() const { return kernelStart; }

    /**
     * Returns the addess the kernel ends at.
     * @return address the kernel ends at
     */
    Addr getKernelEnd() const { return kernelEnd; }

    /**
     * Returns the addess the entry point to the kernel code.
     * @return entry point of the kernel code
     */
    Addr getKernelEntry() const { return kernelEntry; }

#else

    Addr new_page();

#endif // FULL_SYSTEM

    int registerExecContext(ExecContext *xc, int xcIndex);
    void replaceExecContext(ExecContext *xc, int xcIndex);

    void regStats();
    void serialize(std::ostream &os);
    void unserialize(Checkpoint *cp, const std::string &section);

  public:
    ////////////////////////////////////////////
    //
    // STATIC GLOBAL SYSTEM LIST
    //
    ////////////////////////////////////////////

    static std::vector<System *> systemList;
    static int numSystemsRunning;

    static void printSystems();


};

#endif // __SYSTEM_HH__<|MERGE_RESOLUTION|>--- conflicted
+++ resolved
@@ -92,12 +92,6 @@
 
     Kernel::Binning *kernelBinning;
 
-<<<<<<< HEAD
-#ifdef DEBUG
-    /** Event to halt the simulator if the console calls panic() */
-    BreakPCEvent *consolePanicEvent;
-#endif
-
 #else
 
     int page_ptr;
@@ -105,8 +99,6 @@
 
 #endif // FULL_SYSTEM
 
-=======
->>>>>>> 7b283dbc
   protected:
 
     /**
@@ -141,34 +133,13 @@
         return addFuncEvent<T>(kernelSymtab, lbl);
     }
 
-<<<<<<< HEAD
-    /** Add a function-based event to PALcode. */
-    template <class T>
-    T *System::addPalFuncEvent(const char *lbl)
-    {
-        return addFuncEvent<T>(palSymtab, lbl);
-    }
-
-    /** Add a function-based event to the console code. */
-    template <class T>
-    T *System::addConsoleFuncEvent(const char *lbl)
-    {
-        return addFuncEvent<T>(consoleSymtab, lbl);
-    }
-#endif
-
-=======
->>>>>>> 7b283dbc
+#endif
   public:
 #if FULL_SYSTEM
     std::vector<RemoteGDB *> remoteGDB;
     std::vector<GDBListener *> gdbListen;
-<<<<<<< HEAD
-    bool breakpoint();
+    virtual bool breakpoint() = 0;
 #endif // FULL_SYSTEM
-=======
-    virtual bool breakpoint() = 0;
->>>>>>> 7b283dbc
 
   public:
     struct Params
@@ -186,12 +157,7 @@
 
         std::string kernel_path;
         std::string readfile;
-<<<<<<< HEAD
-        uint64_t system_type;
-        uint64_t system_rev;
-#endif
-=======
->>>>>>> 7b283dbc
+#endif
     };
 
   protected:
@@ -203,19 +169,11 @@
 
     void startup();
 
-<<<<<<< HEAD
-  public:
-
-#if FULL_SYSTEM
-    /**
-     * Set the m5AlphaAccess pointer in the console
-     */
-    void setAlphaAccess(Addr access);
-=======
     const Params *params() const { return (const Params *)_params; }
->>>>>>> 7b283dbc
-
-  public:
+
+  public:
+
+#if FULL_SYSTEM
     /**
      * Returns the addess the kernel starts at.
      * @return address the kernel starts at
