/*
 * Copyright (c) 2003 The Regents of The University of Michigan
 * All rights reserved.
 *
 * Redistribution and use in source and binary forms, with or without
 * modification, are permitted provided that the following conditions are
 * met: redistributions of source code must retain the above copyright
 * notice, this list of conditions and the following disclaimer;
 * redistributions in binary form must reproduce the above copyright
 * notice, this list of conditions and the following disclaimer in the
 * documentation and/or other materials provided with the distribution;
 * neither the name of the copyright holders nor the names of its
 * contributors may be used to endorse or promote products derived from
 * this software without specific prior written permission.
 *
 * THIS SOFTWARE IS PROVIDED BY THE COPYRIGHT HOLDERS AND CONTRIBUTORS
 * "AS IS" AND ANY EXPRESS OR IMPLIED WARRANTIES, INCLUDING, BUT NOT
 * LIMITED TO, THE IMPLIED WARRANTIES OF MERCHANTABILITY AND FITNESS FOR
 * A PARTICULAR PURPOSE ARE DISCLAIMED. IN NO EVENT SHALL THE COPYRIGHT
 * OWNER OR CONTRIBUTORS BE LIABLE FOR ANY DIRECT, INDIRECT, INCIDENTAL,
 * SPECIAL, EXEMPLARY, OR CONSEQUENTIAL DAMAGES (INCLUDING, BUT NOT
 * LIMITED TO, PROCUREMENT OF SUBSTITUTE GOODS OR SERVICES; LOSS OF USE,
 * DATA, OR PROFITS; OR BUSINESS INTERRUPTION) HOWEVER CAUSED AND ON ANY
 * THEORY OF LIABILITY, WHETHER IN CONTRACT, STRICT LIABILITY, OR TORT
 * (INCLUDING NEGLIGENCE OR OTHERWISE) ARISING IN ANY WAY OUT OF THE USE
 * OF THIS SOFTWARE, EVEN IF ADVISED OF THE POSSIBILITY OF SUCH DAMAGE.
 */

/* @file
 * A single PCI device configuration space entry.
 */

#include <list>
#include <sstream>
#include <string>
#include <vector>

#include "base/inifile.hh"
#include "base/misc.hh"
#include "base/str.hh"	// for to_number
#include "base/trace.hh"
#include "dev/pciareg.h"
#include "dev/pcidev.hh"
#include "dev/pciconfigall.hh"
#include "mem/functional_mem/memory_control.hh"
#include "sim/builder.hh"
#include "sim/param.hh"
#include "sim/universe.hh"
#include "dev/tsunamireg.h"

using namespace std;

PciDev::PciDev(const string &name, MemoryController *mmu, PciConfigAll *cf,
               PciConfigData *cd, uint32_t bus, uint32_t dev, uint32_t func)
<<<<<<< HEAD
    : FunctionalMemory(name), MMU(mmu), configSpace(cf), configData(cd),
      bus(bus), device(dev), function(func)
=======
    : DmaDevice(name), mmu(mmu), configSpace(cf), configData(cd), busNum(bus),
      deviceNum(dev), functionNum(func)
>>>>>>> c8640365
{
    // copy the config data from the PciConfigData object
    if (cd) {
        memcpy(config.data, cd->config.data, sizeof(config.data));
        memcpy(BARSize, cd->BARSize, sizeof(BARSize));
        memcpy(BARAddrs, cd->BARAddrs, sizeof(BARAddrs));
    } else
        panic("NULL pointer to configuration data");

    // Setup pointer in config space to point to this entry
    if (cf->devices[dev][func] != NULL)
        panic("Two PCI devices occuping same dev: %#x func: %#x", dev, func);
    else
        cf->devices[dev][func] = this;
}

void
PciDev::ReadConfig(int offset, int size, uint8_t *data)
{
    switch(size) {
      case sizeof(uint32_t):
        memcpy((uint32_t*)data, config.data + offset, sizeof(uint32_t));
        DPRINTF(PCIDEV,
                "read device: %#x function: %#x register: %#x data: %#x\n",
<<<<<<< HEAD
                device, function, offset, *(uint32_t*)(config.data + offset));
=======
                deviceNum, functionNum, offset,
                *(uint32_t*)(config.data + offset));
>>>>>>> c8640365
        break;

      case sizeof(uint16_t):
        memcpy((uint16_t*)data, config.data + offset, sizeof(uint16_t));
        DPRINTF(PCIDEV,
                "read device: %#x function: %#x register: %#x data: %#x\n",
<<<<<<< HEAD
                device, function, offset, *(uint16_t*)(config.data + offset));
=======
                deviceNum, functionNum, offset,
                *(uint16_t*)(config.data + offset));
>>>>>>> c8640365
        break;

      case sizeof(uint8_t):
        memcpy((uint8_t*)data, config.data + offset, sizeof(uint8_t));
        DPRINTF(PCIDEV,
                "read device: %#x function: %#x register: %#x data: %#x\n",
<<<<<<< HEAD
                device, function, offset, (uint16_t)(*(uint8_t*)(config.data + offset)));
=======
                deviceNum, functionNum, offset,
                (uint16_t)(*(uint8_t*)(config.data + offset)));
>>>>>>> c8640365
        break;

      default:
        panic("Invalid Read Size");
    }
}

void
PciDev::WriteConfig(int offset, int size, uint32_t data)
{
    uint32_t barnum;

    union {
        uint8_t byte_value;
        uint16_t half_value;
        uint32_t word_value;
    };
    word_value = data;

    DPRINTF(PCIDEV,
            "write device: %#x function: %#x reg: %#x size: %#x data: %#x\n",
<<<<<<< HEAD
            device, function, offset, size, word_value);
=======
            deviceNum, functionNum, offset, size, word_value);
>>>>>>> c8640365

    barnum = (offset - PCI0_BASE_ADDR0) >> 2;

    switch (size) {
      case sizeof(uint8_t): // 1-byte access
        switch (offset) {
          case PCI0_INTERRUPT_LINE:
          case PCI_CACHE_LINE_SIZE:
          case PCI_LATENCY_TIMER:
            *(uint8_t *)&config.data[offset] = byte_value;
            break;

          default:
            panic("writing to a read only register");
        }
        break;

      case sizeof(uint16_t): // 2-byte access
        switch (offset) {
          case PCI_COMMAND:
          case PCI_STATUS:
          case PCI_CACHE_LINE_SIZE:
            *(uint16_t *)&config.data[offset] = half_value;
            break;

          default:
            panic("writing to a read only register");
        }
        break;

      case sizeof(uint16_t)+1: // 3-byte access
        panic("invalid access size");

      case sizeof(uint32_t): // 4-byte access
        switch (offset) {
          case PCI0_BASE_ADDR0:
          case PCI0_BASE_ADDR1:
          case PCI0_BASE_ADDR2:
          case PCI0_BASE_ADDR3:
          case PCI0_BASE_ADDR4:
          case PCI0_BASE_ADDR5:
            // Writing 0xffffffff to a BAR tells the card to set the
            // value of the bar
            // to size of memory it needs
            if (word_value == 0xffffffff) {
                // This is I/O Space, bottom two bits are read only
                if (config.data[offset] & 0x1) {
                    *(uint32_t *)&config.data[offset] =
                        ~(BARSize[barnum] - 1) |
                        (config.data[offset] & 0x3);
                } else {
                    // This is memory space, bottom four bits are read only
                    *(uint32_t *)&config.data[offset] =
                        ~(BARSize[barnum] - 1) |
                        (config.data[offset] & 0xF);
                }
            } else {
                // This is I/O Space, bottom two bits are read only
                if(config.data[offset] & 0x1) {
                    *(uint32_t *)&config.data[offset] = (word_value & ~0x3) |
                        (config.data[offset] & 0x3);

                    if (word_value & ~0x1) {
                        Addr base_addr = (word_value & ~0x1) + TSUNAMI_PCI0_IO;
                        Addr base_size = BARSize[barnum]-1;

                        // It's never been set
                        if (BARAddrs[barnum] == 0)
                            mmu->add_child((FunctionalMemory *)this,
                                           Range<Addr>(base_addr,
                                                       base_addr + base_size));
                        else
                            mmu->update_child((FunctionalMemory *)this,
                                              Range<Addr>(BARAddrs[barnum],
                                                          BARAddrs[barnum] +
                                                          base_size),
                                              Range<Addr>(base_addr,
                                                          base_addr +
                                                          base_size));

                        BARAddrs[barnum] = base_addr;
                    }

                } else {
                    // This is memory space, bottom four bits are read only
                    *(uint32_t *)&config.data[offset] = (word_value & ~0xF) |
                        (config.data[offset] & 0xF);

                    if (word_value & ~0x3) {
                        Addr base_addr = (word_value & ~0x3) +
                            TSUNAMI_PCI0_MEMORY;

                        Addr base_size = BARSize[barnum]-1;

                        // It's never been set
                        if (BARAddrs[barnum] == 0)
                            mmu->add_child((FunctionalMemory *)this,
                                           Range<Addr>(base_addr,
                                                       base_addr + base_size));
                        else
                            mmu->update_child((FunctionalMemory *)this,
                                              Range<Addr>(BARAddrs[barnum],
                                                          BARAddrs[barnum] +
                                                          base_size),
                                              Range<Addr>(base_addr,
                                                          base_addr +
                                                          base_size));

                        BARAddrs[barnum] = base_addr;
                    }
                 }
            }
            break;

          case PCI0_ROM_BASE_ADDR:
            if (word_value == 0xfffffffe)
                *(uint32_t *)&config.data[offset] = 0xffffffff;
            else
                *(uint32_t *)&config.data[offset] = word_value;
            break;

          case PCI_COMMAND:
            // This could also clear some of the error bits in the Status
            // register. However they should never get set, so lets ignore
            // it for now
            *(uint16_t *)&config.data[offset] = half_value;
            break;

          default:
            panic("writing to a read only register");
        }
        break;
    }
}

void
PciDev::serialize(ostream &os)
{
    SERIALIZE_ARRAY(config.data, 64);
}

void
PciDev::unserialize(Checkpoint *cp, const std::string &section)
{
    UNSERIALIZE_ARRAY(config.data, 64);
}

#ifndef DOXYGEN_SHOULD_SKIP_THIS

BEGIN_DECLARE_SIM_OBJECT_PARAMS(PciConfigData)

    Param<int> VendorID;
    Param<int> DeviceID;
    Param<int> Command;
    Param<int> Status;
    Param<int> Revision;
    Param<int> ProgIF;
    Param<int> SubClassCode;
    Param<int> ClassCode;
    Param<int> CacheLineSize;
    Param<int> LatencyTimer;
    Param<int> HeaderType;
    Param<int> BIST;
    Param<uint32_t> BAR0;
    Param<uint32_t> BAR1;
    Param<uint32_t> BAR2;
    Param<uint32_t> BAR3;
    Param<uint32_t> BAR4;
    Param<uint32_t> BAR5;
    Param<uint32_t> CardbusCIS;
    Param<int> SubsystemVendorID;
    Param<int> SubsystemID;
    Param<uint32_t> ExpansionROM;
    Param<int> InterruptLine;
    Param<int> InterruptPin;
    Param<int> MinimumGrant;
    Param<int> MaximumLatency;
    Param<uint32_t> BAR0Size;
    Param<uint32_t> BAR1Size;
    Param<uint32_t> BAR2Size;
    Param<uint32_t> BAR3Size;
    Param<uint32_t> BAR4Size;
    Param<uint32_t> BAR5Size;

END_DECLARE_SIM_OBJECT_PARAMS(PciConfigData)

BEGIN_INIT_SIM_OBJECT_PARAMS(PciConfigData)

    INIT_PARAM(VendorID, "Vendor ID"),
    INIT_PARAM(DeviceID, "Device ID"),
    INIT_PARAM_DFLT(Command, "Command Register", 0x00),
    INIT_PARAM_DFLT(Status, "Status Register", 0x00),
    INIT_PARAM_DFLT(Revision, "Device Revision", 0x00),
    INIT_PARAM_DFLT(ProgIF, "Programming Interface", 0x00),
    INIT_PARAM(SubClassCode, "Sub-Class Code"),
    INIT_PARAM(ClassCode, "Class Code"),
    INIT_PARAM_DFLT(CacheLineSize, "System Cacheline Size", 0x00),
    INIT_PARAM_DFLT(LatencyTimer, "PCI Latency Timer", 0x00),
    INIT_PARAM_DFLT(HeaderType, "PCI Header Type", 0x00),
    INIT_PARAM_DFLT(BIST, "Built In Self Test", 0x00),
    INIT_PARAM_DFLT(BAR0, "Base Address Register 0", 0x00),
    INIT_PARAM_DFLT(BAR1, "Base Address Register 1", 0x00),
    INIT_PARAM_DFLT(BAR2, "Base Address Register 2", 0x00),
    INIT_PARAM_DFLT(BAR3, "Base Address Register 3", 0x00),
    INIT_PARAM_DFLT(BAR4, "Base Address Register 4", 0x00),
    INIT_PARAM_DFLT(BAR5, "Base Address Register 5", 0x00),
    INIT_PARAM_DFLT(CardbusCIS, "Cardbus Card Information Structure", 0x00),
    INIT_PARAM_DFLT(SubsystemVendorID, "Subsystem Vendor ID", 0x00),
    INIT_PARAM_DFLT(SubsystemID, "Subsystem ID", 0x00),
    INIT_PARAM_DFLT(ExpansionROM, "Expansion ROM Base Address Register", 0x00),
    INIT_PARAM(InterruptLine, "Interrupt Line Register"),
    INIT_PARAM(InterruptPin, "Interrupt Pin Register"),
    INIT_PARAM_DFLT(MinimumGrant, "Minimum Grant", 0x00),
    INIT_PARAM_DFLT(MaximumLatency, "Maximum Latency", 0x00),
    INIT_PARAM_DFLT(BAR0Size, "Base Address Register 0 Size", 0x00),
    INIT_PARAM_DFLT(BAR1Size, "Base Address Register 1 Size", 0x00),
    INIT_PARAM_DFLT(BAR2Size, "Base Address Register 2 Size", 0x00),
    INIT_PARAM_DFLT(BAR3Size, "Base Address Register 3 Size", 0x00),
    INIT_PARAM_DFLT(BAR4Size, "Base Address Register 4 Size", 0x00),
    INIT_PARAM_DFLT(BAR5Size, "Base Address Register 5 Size", 0x00)

END_INIT_SIM_OBJECT_PARAMS(PciConfigData)

CREATE_SIM_OBJECT(PciConfigData)
{
    PciConfigData *data = new PciConfigData(getInstanceName());

    data->config.hdr.vendor = VendorID;
    data->config.hdr.device = DeviceID;
    data->config.hdr.command = Command;
    data->config.hdr.status = Status;
    data->config.hdr.revision = Revision;
    data->config.hdr.progIF = ProgIF;
    data->config.hdr.subClassCode = SubClassCode;
    data->config.hdr.classCode = ClassCode;
    data->config.hdr.cacheLineSize = CacheLineSize;
    data->config.hdr.latencyTimer = LatencyTimer;
    data->config.hdr.headerType = HeaderType;
    data->config.hdr.bist = BIST;

    data->config.hdr.pci0.baseAddr0 = BAR0;
    data->config.hdr.pci0.baseAddr1 = BAR1;
    data->config.hdr.pci0.baseAddr2 = BAR2;
    data->config.hdr.pci0.baseAddr3 = BAR3;
    data->config.hdr.pci0.baseAddr4 = BAR4;
    data->config.hdr.pci0.baseAddr5 = BAR5;
    data->config.hdr.pci0.cardbusCIS = CardbusCIS;
    data->config.hdr.pci0.subsystemVendorID = SubsystemVendorID;
    data->config.hdr.pci0.subsystemID = SubsystemVendorID;
    data->config.hdr.pci0.expansionROM = ExpansionROM;
    data->config.hdr.pci0.interruptLine = InterruptLine;
    data->config.hdr.pci0.interruptPin = InterruptPin;
    data->config.hdr.pci0.minimumGrant = MinimumGrant;
    data->config.hdr.pci0.maximumLatency = MaximumLatency;

    data->BARSize[0] = BAR0Size;
    data->BARSize[1] = BAR1Size;
    data->BARSize[2] = BAR2Size;
    data->BARSize[3] = BAR3Size;
    data->BARSize[4] = BAR4Size;
    data->BARSize[5] = BAR5Size;

    return data;
}

REGISTER_SIM_OBJECT("PciConfigData", PciConfigData)

#endif // DOXYGEN_SHOULD_SKIP_THIS<|MERGE_RESOLUTION|>--- conflicted
+++ resolved
@@ -52,13 +52,8 @@
 
 PciDev::PciDev(const string &name, MemoryController *mmu, PciConfigAll *cf,
                PciConfigData *cd, uint32_t bus, uint32_t dev, uint32_t func)
-<<<<<<< HEAD
-    : FunctionalMemory(name), MMU(mmu), configSpace(cf), configData(cd),
-      bus(bus), device(dev), function(func)
-=======
     : DmaDevice(name), mmu(mmu), configSpace(cf), configData(cd), busNum(bus),
       deviceNum(dev), functionNum(func)
->>>>>>> c8640365
 {
     // copy the config data from the PciConfigData object
     if (cd) {
@@ -83,36 +78,24 @@
         memcpy((uint32_t*)data, config.data + offset, sizeof(uint32_t));
         DPRINTF(PCIDEV,
                 "read device: %#x function: %#x register: %#x data: %#x\n",
-<<<<<<< HEAD
-                device, function, offset, *(uint32_t*)(config.data + offset));
-=======
                 deviceNum, functionNum, offset,
                 *(uint32_t*)(config.data + offset));
->>>>>>> c8640365
         break;
 
       case sizeof(uint16_t):
         memcpy((uint16_t*)data, config.data + offset, sizeof(uint16_t));
         DPRINTF(PCIDEV,
                 "read device: %#x function: %#x register: %#x data: %#x\n",
-<<<<<<< HEAD
-                device, function, offset, *(uint16_t*)(config.data + offset));
-=======
                 deviceNum, functionNum, offset,
                 *(uint16_t*)(config.data + offset));
->>>>>>> c8640365
         break;
 
       case sizeof(uint8_t):
         memcpy((uint8_t*)data, config.data + offset, sizeof(uint8_t));
         DPRINTF(PCIDEV,
                 "read device: %#x function: %#x register: %#x data: %#x\n",
-<<<<<<< HEAD
-                device, function, offset, (uint16_t)(*(uint8_t*)(config.data + offset)));
-=======
                 deviceNum, functionNum, offset,
                 (uint16_t)(*(uint8_t*)(config.data + offset)));
->>>>>>> c8640365
         break;
 
       default:
@@ -134,11 +117,7 @@
 
     DPRINTF(PCIDEV,
             "write device: %#x function: %#x reg: %#x size: %#x data: %#x\n",
-<<<<<<< HEAD
-            device, function, offset, size, word_value);
-=======
             deviceNum, functionNum, offset, size, word_value);
->>>>>>> c8640365
 
     barnum = (offset - PCI0_BASE_ADDR0) >> 2;
 
